--- conflicted
+++ resolved
@@ -100,10 +100,6 @@
             String ourmethodName = ctInvocation.getExecutable().getSimpleName();//.getShortRepresentation();
             List<CtTypeParameter> ctTypeParameterstarget = ctInvocation.getActualTypeArguments();
 
-<<<<<<< HEAD
-
-=======
->>>>>>> 743e4c61
             for (CtMethod ctMethod: ctMethodsSourcefile){
                 if(ctMethod.getSimpleName().equals(ourmethodName)){
                     res1=true;
@@ -142,12 +138,7 @@
 
             for ( CtBinaryOperator boS: ctBoSource){
                 if(boS.getShortRepresentation().equals(methodName)){
-<<<<<<< HEAD
-
-                        if(previousVersionString.contains(boT.getRightHandOperand().toString()) && previousVersionString.contains(boT.getLeftHandOperand().toString())){
-=======
                         if(previousVersionString.contains(boT.getRightHandOperand().toString()) && previousVersionString.contains(boT.getLeftHandOperand().toString())){                    
->>>>>>> 743e4c61
                             res=true;
                         }
 
