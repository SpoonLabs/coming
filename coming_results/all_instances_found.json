--- conflicted
+++ resolved
@@ -1,23 +1,14 @@
 {
   "instances": [
     {
-<<<<<<< HEAD
-      "revision": "patch1-Closure-7-Nopol2017",
-=======
-      "revision": "8d94514f4d888b7b4e8abd0d77b974a0c8e3baad",
->>>>>>> f93fbc77
+      "revision": "deep_deep",
       "repairability": [
         {
           "tool-name": "JMutRepair",
           "pattern-name": "JMutRepair;binary_1",
-<<<<<<< HEAD
           "Unified_Diff_of-files:": "Starts Below...",
-          "CHANGE_old:": "    if (a \u003d\u003d null) {\r",
-          "CHANGE_new:": "    if (message!\u003dnull) {\r",
-=======
-          "Unified_Diff_of-files:": "Starts Below...",
-          "CHANGE_old:": "            if (cs.charAt(i) \u003d\u003d searchChar) {",
-          "CHANGE_new:": "            if (cs.charAt(i) !\u003d searchChar) {",
+          "CHANGE_old:": "        if (array[(array[a - 8])] \u0026gt; array[(array[a - 4])]) {\r",
+          "CHANGE_new:": "        if (array[(array[a - 8])] \u0026lt; array[(array[a - 4])]) {\r",
           "instance_detail": [
             {
               "pattern_action": "UPD",
@@ -31,4395 +22,20 @@
                 "operator": "UPD",
                 "src_type": "BinaryOperator",
                 "dst_type": "BinaryOperator",
-                "src": "(cs.charAt(i)) \u003d\u003d searchChar",
-                "dst": "(cs.charAt(i)) !\u003d searchChar",
+                "src": "(array[array[(a - 8)]]) \u003e (array[array[(a - 4)]])",
+                "dst": "(array[array[(a - 8)]]) \u003c (array[array[(a - 4)]])",
                 "src_parent_type": "If",
                 "dst_parent_type": "If",
-                "src_parent": "if ((cs.charAt(i)) \u003d\u003d searchChar) {\r\n    return i;\r\n}",
-                "dst_parent": "if ((cs.charAt(i)) !\u003d searchChar) {\r\n    return i;\r\n}"
+                "src_parent": "if ((array[array[(a - 8)]]) \u003e (array[array[(a - 4)]])) {\r\n    java.lang.System.out.println(\"#deep #deep by bo burnham\");\r\n}",
+                "dst_parent": "if ((array[array[(a - 8)]]) \u003c (array[array[(a - 4)]])) {\r\n    java.lang.System.out.println(\"#deep #deep by bo burnham\");\r\n}"
               },
-              "line": 80,
-              "file": "D:\\Daneshgah\\phd-kth\\projects\\commit summarization\\template-based\\coming\\src\\CharSequenceUtils.java",
+              "line": 14,
+              "file": "D:\\Daneshgah\\phd-kth\\projects\\commit summarization\\template-based\\coming\\deep_deep",
               "stats": {
-                "number_of_src_entities": 18,
-                "number_of_dst_entities": 18,
-                "src_entity_types": "[int, boolean, java.lang.CharSequence]",
-                "dst_entity_types": "[int, boolean, java.lang.CharSequence]"
-              }
-            }
-          ]
-        },
-        {
-          "tool-name": "Nopol",
-          "pattern-name": "Nopol;if_condition_upd_shallow",
-          "Unified_Diff_of-files:": "Starts Below...",
-          "CHANGE_old:": "            if (cs.charAt(i) \u003d\u003d searchChar) {",
-          "CHANGE_new:": "            if (cs.charAt(i) !\u003d searchChar) {",
-          "instance_detail": [
-            {
-              "pattern_action": "ANY",
-              "pattern_entity": {
-                "entity_type": "*",
-                "entity_new value": "*",
-                "entity_role": "condition",
-                "entity_parent": {
-                  "entity_type": "If",
-                  "entity_new value": "*",
-                  "entity_role": "*",
-                  "entity_parent": "null"
-                }
-              },
-              "concrete_change": {
-                "operator": "UPD",
-                "src_type": "BinaryOperator",
-                "dst_type": "BinaryOperator",
-                "src": "(cs.charAt(i)) \u003d\u003d searchChar",
-                "dst": "(cs.charAt(i)) !\u003d searchChar",
-                "src_parent_type": "If",
-                "dst_parent_type": "If",
-                "src_parent": "if ((cs.charAt(i)) \u003d\u003d searchChar) {\r\n    return i;\r\n}",
-                "dst_parent": "if ((cs.charAt(i)) !\u003d searchChar) {\r\n    return i;\r\n}"
-              },
-              "line": 80,
-              "file": "D:\\Daneshgah\\phd-kth\\projects\\commit summarization\\template-based\\coming\\src\\CharSequenceUtils.java",
-              "stats": {
-                "number_of_src_entities": 18,
-                "number_of_dst_entities": 18,
-                "src_entity_types": "[int, boolean, java.lang.CharSequence]",
-                "dst_entity_types": "[int, boolean, java.lang.CharSequence]"
-              }
-            }
-          ]
-        },
-        {
-          "tool-name": "JGenProg",
-          "pattern-name": "JGenProg;any_statement_deep",
-          "Unified_Diff_of-files:": "Starts Below...",
-          "CHANGE_old:": "            if (cs.charAt(i) \u003d\u003d searchChar) {",
-          "CHANGE_new:": "            if (cs.charAt(i) !\u003d searchChar) {",
-          "instance_detail": [
-            {
-              "pattern_action": "ANY",
-              "pattern_entity": {
-                "entity_type": "*",
-                "entity_new value": "*",
-                "entity_role": "*",
-                "entity_parent": {
-                  "entity_type": "*",
-                  "entity_new value": "*",
-                  "entity_role": "Statement",
-                  "entity_parent": "null"
-                }
-              },
-              "concrete_change": {
-                "operator": "UPD",
-                "src_type": "BinaryOperator",
-                "dst_type": "BinaryOperator",
-                "src": "(cs.charAt(i)) \u003d\u003d searchChar",
-                "dst": "(cs.charAt(i)) !\u003d searchChar",
-                "src_parent_type": "If",
-                "dst_parent_type": "If",
-                "src_parent": "if ((cs.charAt(i)) \u003d\u003d searchChar) {\r\n    return i;\r\n}",
-                "dst_parent": "if ((cs.charAt(i)) !\u003d searchChar) {\r\n    return i;\r\n}"
-              },
-              "line": 80,
-              "file": "D:\\Daneshgah\\phd-kth\\projects\\commit summarization\\template-based\\coming\\src\\CharSequenceUtils.java",
-              "stats": {
-                "number_of_src_entities": 18,
-                "number_of_dst_entities": 18,
-                "src_entity_types": "[int, boolean, java.lang.CharSequence]",
-                "dst_entity_types": "[int, boolean, java.lang.CharSequence]"
-              }
-            }
-          ]
-        },
-        {
-          "tool-name": "Arja",
-          "pattern-name": "Arja;any_statement_deep",
-          "Unified_Diff_of-files:": "Starts Below...",
-          "CHANGE_old:": "            if (cs.charAt(i) \u003d\u003d searchChar) {",
-          "CHANGE_new:": "            if (cs.charAt(i) !\u003d searchChar) {",
->>>>>>> f93fbc77
-          "instance_detail": [
-            {
-              "pattern_action": "UPD",
-              "pattern_entity": {
-                "entity_type": "BinaryOperator",
-                "entity_new value": "*",
-                "entity_role": "*",
-                "entity_parent": "null"
-              },
-              "concrete_change": {
-                "operator": "UPD",
-                "src_type": "BinaryOperator",
-                "dst_type": "BinaryOperator",
-<<<<<<< HEAD
-                "src": "a \u003d\u003d null",
-                "dst": "message !\u003d null",
-                "src_parent_type": "If",
-                "dst_parent_type": "If",
-                "src_parent": "if (a \u003d\u003d null) {\r\n    return;\r\n}",
-                "dst_parent": "if (message !\u003d null) {\r\n    return;\r\n}"
-              },
-              "line": 103,
-              "file": "D:\\Daneshgah\\phd-kth\\projects\\commit summarization\\template-based\\coming\\patch1-Closure-7-Nopol2017",
-              "stats": {
-                "number_of_src_entities": 7,
-                "number_of_dst_entities": 8,
-                "src_entity_types": "[com.google.javascript.rhino.jstype.JSType, \u003cnulltype\u003e]",
-                "dst_entity_types": "[boolean, java.lang.String, \u003cnulltype\u003e]"
-=======
-                "src": "(cs.charAt(i)) \u003d\u003d searchChar",
-                "dst": "(cs.charAt(i)) !\u003d searchChar",
-                "src_parent_type": "If",
-                "dst_parent_type": "If",
-                "src_parent": "if ((cs.charAt(i)) \u003d\u003d searchChar) {\r\n    return i;\r\n}",
-                "dst_parent": "if ((cs.charAt(i)) !\u003d searchChar) {\r\n    return i;\r\n}"
-              },
-              "line": 80,
-              "file": "D:\\Daneshgah\\phd-kth\\projects\\commit summarization\\template-based\\coming\\src\\CharSequenceUtils.java",
-              "stats": {
-                "number_of_src_entities": 18,
-                "number_of_dst_entities": 18,
-                "src_entity_types": "[int, boolean, java.lang.CharSequence]",
-                "dst_entity_types": "[int, boolean, java.lang.CharSequence]"
-              }
-            }
-          ]
-        },
-        {
-          "tool-name": "Elixir",
-          "pattern-name": "Elixir;BO_change",
-          "Unified_Diff_of-files:": "Starts Below...",
-          "CHANGE_old:": "            if (cs.charAt(i) \u003d\u003d searchChar) {",
-          "CHANGE_new:": "            if (cs.charAt(i) !\u003d searchChar) {",
-          "instance_detail": [
-            {
-              "pattern_action": "UPD",
-              "pattern_entity": {
-                "entity_type": "BinaryOperator",
-                "entity_new value": "*",
-                "entity_role": "*",
-                "entity_parent": "null"
-              },
-              "concrete_change": {
-                "operator": "UPD",
-                "src_type": "BinaryOperator",
-                "dst_type": "BinaryOperator",
-                "src": "(cs.charAt(i)) \u003d\u003d searchChar",
-                "dst": "(cs.charAt(i)) !\u003d searchChar",
-                "src_parent_type": "If",
-                "dst_parent_type": "If",
-                "src_parent": "if ((cs.charAt(i)) \u003d\u003d searchChar) {\r\n    return i;\r\n}",
-                "dst_parent": "if ((cs.charAt(i)) !\u003d searchChar) {\r\n    return i;\r\n}"
-              },
-              "line": 80,
-              "file": "D:\\Daneshgah\\phd-kth\\projects\\commit summarization\\template-based\\coming\\src\\CharSequenceUtils.java",
-              "stats": {
-                "number_of_src_entities": 18,
-                "number_of_dst_entities": 18,
-                "src_entity_types": "[int, boolean, java.lang.CharSequence]",
-                "dst_entity_types": "[int, boolean, java.lang.CharSequence]"
-              }
-            }
-          ]
-        },
-        {
-          "tool-name": "Cardumen",
-          "pattern-name": "Cardumen;expression_replacement_by_upd",
-          "Unified_Diff_of-files:": "Starts Below...",
-          "CHANGE_old:": "            if (cs.charAt(i) \u003d\u003d searchChar) {",
-          "CHANGE_new:": "            if (cs.charAt(i) !\u003d searchChar) {",
-          "instance_detail": [
-            {
-              "pattern_action": "UPD",
-              "pattern_entity": {
-                "entity_type": "Expression",
-                "entity_new value": "*",
-                "entity_role": "*",
-                "entity_parent": "null"
-              },
-              "concrete_change": {
-                "operator": "UPD",
-                "src_type": "BinaryOperator",
-                "dst_type": "BinaryOperator",
-                "src": "(cs.charAt(i)) \u003d\u003d searchChar",
-                "dst": "(cs.charAt(i)) !\u003d searchChar",
-                "src_parent_type": "If",
-                "dst_parent_type": "If",
-                "src_parent": "if ((cs.charAt(i)) \u003d\u003d searchChar) {\r\n    return i;\r\n}",
-                "dst_parent": "if ((cs.charAt(i)) !\u003d searchChar) {\r\n    return i;\r\n}"
-              },
-              "line": 80,
-              "file": "D:\\Daneshgah\\phd-kth\\projects\\commit summarization\\template-based\\coming\\src\\CharSequenceUtils.java",
-              "stats": {
-                "number_of_src_entities": 18,
-                "number_of_dst_entities": 18,
-                "src_entity_types": "[int, boolean, java.lang.CharSequence]",
-                "dst_entity_types": "[int, boolean, java.lang.CharSequence]"
-              }
-            }
-          ]
-        }
-      ]
-    },
-    {
-      "revision": "4120ab0c714911a9c9f26b591cb3222eaf57d127",
-      "repairability": [
-        {
-          "tool-name": "JGenProg",
-          "pattern-name": "JGenProg;any_statement_shallow",
-          "Unified_Diff_of-files:": "Starts Below...",
-          "INSERT:": "    System.out.println(\"Not found: \");",
-          "instance_detail": [
-            {
-              "pattern_action": "ANY",
-              "pattern_entity": {
-                "entity_type": "*",
-                "entity_new value": "*",
-                "entity_role": "Statement",
-                "entity_parent": "null"
-              },
-              "concrete_change": {
-                "operator": "INS",
-                "src_type": "Invocation",
-                "dst_type": "null",
-                "src": "java.lang.System.out.println(\"Not found: \")",
-                "dst": "null",
-                "src_parent_type": "Block",
-                "dst_parent_type": "null",
-                "src_parent": "{\r\n    if (cs instanceof java.lang.String) {\r\n        return ((java.lang.String) (cs)).indexOf(searchChar, start);\r\n    }\r\n    final int sz \u003d cs.length();\r\n    if (start \u003c 0) {\r\n        start \u003d 0;\r\n    }\r\n    for (int i \u003d start; i \u003c sz; i++) {\r\n        if ((cs.charAt(i)) !\u003d searchChar) {\r\n            return i;\r\n        }\r\n    }\r\n    java.lang.System.out.println(\"Not found: \");\r\n    return org.apache.commons.lang3.CharSequenceUtils.NOT_FOUND;\r\n}",
-                "dst_parent": "null"
-              },
-              "line": 84,
-              "file": "D:\\Daneshgah\\phd-kth\\projects\\commit summarization\\template-based\\coming\\src\\CharSequenceUtils.java",
-              "stats": {
-                "number_of_src_entities": 19,
-                "number_of_dst_entities": -1,
-                "src_entity_types": "[java.lang.System, java.io.PrintStream, java.lang.String]",
-                "dst_entity_types": "[]"
-              }
-            }
-          ]
-        },
-        {
-          "tool-name": "JGenProg",
-          "pattern-name": "JGenProg;any_statement_deep",
-          "Unified_Diff_of-files:": "Starts Below...",
-          "INSERT:": "    System.out.println(\"Not found: \");",
-          "instance_detail": [
-            {
-              "pattern_action": "ANY",
-              "pattern_entity": {
-                "entity_type": "*",
-                "entity_new value": "*",
-                "entity_role": "*",
-                "entity_parent": {
-                  "entity_type": "*",
-                  "entity_new value": "*",
-                  "entity_role": "Statement",
-                  "entity_parent": "null"
-                }
-              },
-              "concrete_change": {
-                "operator": "INS",
-                "src_type": "FieldRead",
-                "dst_type": "null",
-                "src": "java.lang.System.out",
-                "dst": "null",
-                "src_parent_type": "Invocation",
-                "dst_parent_type": "null",
-                "src_parent": "java.lang.System.out.println(\"Not found: \")",
-                "dst_parent": "null"
-              },
-              "line": 84,
-              "file": "D:\\Daneshgah\\phd-kth\\projects\\commit summarization\\template-based\\coming\\src\\CharSequenceUtils.java"
-            }
-          ]
-        },
-        {
-          "tool-name": "JGenProg",
-          "pattern-name": "JGenProg;any_statement_deep",
-          "Unified_Diff_of-files:": "Starts Below...",
-          "INSERT:": "    System.out.println(\"Not found: \");",
-          "instance_detail": [
-            {
-              "pattern_action": "ANY",
-              "pattern_entity": {
-                "entity_type": "*",
-                "entity_new value": "*",
-                "entity_role": "*",
-                "entity_parent": {
-                  "entity_type": "*",
-                  "entity_new value": "*",
-                  "entity_role": "Statement",
-                  "entity_parent": "null"
-                }
-              },
-              "concrete_change": {
-                "operator": "INS",
-                "src_type": "Literal",
-                "dst_type": "null",
-                "src": "\"Not found: \"",
-                "dst": "null",
-                "src_parent_type": "Invocation",
-                "dst_parent_type": "null",
-                "src_parent": "java.lang.System.out.println(\"Not found: \")",
-                "dst_parent": "null"
-              },
-              "line": 84,
-              "file": "D:\\Daneshgah\\phd-kth\\projects\\commit summarization\\template-based\\coming\\src\\CharSequenceUtils.java"
-            }
-          ]
-        },
-        {
-          "tool-name": "JGenProg",
-          "pattern-name": "JGenProg;any_statement_deep",
-          "Unified_Diff_of-files:": "Starts Below...",
-          "INSERT:": "    System.out.println(\"Not found: \");",
-          "instance_detail": [
-            {
-              "pattern_action": "ANY",
-              "pattern_entity": {
-                "entity_type": "*",
-                "entity_new value": "*",
-                "entity_role": "*",
-                "entity_parent": {
-                  "entity_type": "*",
-                  "entity_new value": "*",
-                  "entity_role": "Statement",
-                  "entity_parent": "null"
-                }
-              },
-              "concrete_change": {
-                "operator": "INS",
-                "src_type": "TypeAccess",
-                "dst_type": "null",
-                "src": "java.lang.System",
-                "dst": "null",
-                "src_parent_type": "FieldRead",
-                "dst_parent_type": "null",
-                "src_parent": "java.lang.System.out",
-                "dst_parent": "null"
-              },
-              "line": 84,
-              "file": "D:\\Daneshgah\\phd-kth\\projects\\commit summarization\\template-based\\coming\\src\\CharSequenceUtils.java"
-            }
-          ]
-        },
-        {
-          "tool-name": "NPEfix",
-          "pattern-name": "NPEfix;replacement3",
-          "Unified_Diff_of-files:": "Starts Below...",
-          "INSERT:": "    System.out.println(\"Not found: \");",
-          "instance_detail": [
-            {
-              "pattern_action": "INS",
-              "pattern_entity": {
-                "entity_type": "Invocation",
-                "entity_new value": "*",
-                "entity_role": "*",
-                "entity_parent": "null"
-              },
-              "concrete_change": {
-                "operator": "INS",
-                "src_type": "Invocation",
-                "dst_type": "null",
-                "src": "java.lang.System.out.println(\"Not found: \")",
-                "dst": "null",
-                "src_parent_type": "Block",
-                "dst_parent_type": "null",
-                "src_parent": "{\r\n    if (cs instanceof java.lang.String) {\r\n        return ((java.lang.String) (cs)).indexOf(searchChar, start);\r\n    }\r\n    final int sz \u003d cs.length();\r\n    if (start \u003c 0) {\r\n        start \u003d 0;\r\n    }\r\n    for (int i \u003d start; i \u003c sz; i++) {\r\n        if ((cs.charAt(i)) !\u003d searchChar) {\r\n            return i;\r\n        }\r\n    }\r\n    java.lang.System.out.println(\"Not found: \");\r\n    return org.apache.commons.lang3.CharSequenceUtils.NOT_FOUND;\r\n}",
-                "dst_parent": "null"
-              },
-              "line": 84,
-              "file": "D:\\Daneshgah\\phd-kth\\projects\\commit summarization\\template-based\\coming\\src\\CharSequenceUtils.java",
-              "stats": {
-                "number_of_src_entities": 19,
-                "number_of_dst_entities": -1,
-                "src_entity_types": "[java.lang.System, java.io.PrintStream, java.lang.String]",
-                "dst_entity_types": "[]"
-              }
-            }
-          ]
-        },
-        {
-          "tool-name": "Arja",
-          "pattern-name": "Arja;any_statement_shallow",
-          "Unified_Diff_of-files:": "Starts Below...",
-          "INSERT:": "    System.out.println(\"Not found: \");",
-          "instance_detail": [
-            {
-              "pattern_action": "ANY",
-              "pattern_entity": {
-                "entity_type": "*",
-                "entity_new value": "*",
-                "entity_role": "Statement",
-                "entity_parent": "null"
-              },
-              "concrete_change": {
-                "operator": "INS",
-                "src_type": "Invocation",
-                "dst_type": "null",
-                "src": "java.lang.System.out.println(\"Not found: \")",
-                "dst": "null",
-                "src_parent_type": "Block",
-                "dst_parent_type": "null",
-                "src_parent": "{\r\n    if (cs instanceof java.lang.String) {\r\n        return ((java.lang.String) (cs)).indexOf(searchChar, start);\r\n    }\r\n    final int sz \u003d cs.length();\r\n    if (start \u003c 0) {\r\n        start \u003d 0;\r\n    }\r\n    for (int i \u003d start; i \u003c sz; i++) {\r\n        if ((cs.charAt(i)) !\u003d searchChar) {\r\n            return i;\r\n        }\r\n    }\r\n    java.lang.System.out.println(\"Not found: \");\r\n    return org.apache.commons.lang3.CharSequenceUtils.NOT_FOUND;\r\n}",
-                "dst_parent": "null"
-              },
-              "line": 84,
-              "file": "D:\\Daneshgah\\phd-kth\\projects\\commit summarization\\template-based\\coming\\src\\CharSequenceUtils.java",
-              "stats": {
-                "number_of_src_entities": 19,
-                "number_of_dst_entities": -1,
-                "src_entity_types": "[java.lang.System, java.io.PrintStream, java.lang.String]",
-                "dst_entity_types": "[]"
-              }
-            }
-          ]
-        },
-        {
-          "tool-name": "Arja",
-          "pattern-name": "Arja;any_statement_deep",
-          "Unified_Diff_of-files:": "Starts Below...",
-          "INSERT:": "    System.out.println(\"Not found: \");",
-          "instance_detail": [
-            {
-              "pattern_action": "ANY",
-              "pattern_entity": {
-                "entity_type": "*",
-                "entity_new value": "*",
-                "entity_role": "*",
-                "entity_parent": {
-                  "entity_type": "*",
-                  "entity_new value": "*",
-                  "entity_role": "Statement",
-                  "entity_parent": "null"
-                }
-              },
-              "concrete_change": {
-                "operator": "INS",
-                "src_type": "FieldRead",
-                "dst_type": "null",
-                "src": "java.lang.System.out",
-                "dst": "null",
-                "src_parent_type": "Invocation",
-                "dst_parent_type": "null",
-                "src_parent": "java.lang.System.out.println(\"Not found: \")",
-                "dst_parent": "null"
-              },
-              "line": 84,
-              "file": "D:\\Daneshgah\\phd-kth\\projects\\commit summarization\\template-based\\coming\\src\\CharSequenceUtils.java"
-            }
-          ]
-        },
-        {
-          "tool-name": "Arja",
-          "pattern-name": "Arja;any_statement_deep",
-          "Unified_Diff_of-files:": "Starts Below...",
-          "INSERT:": "    System.out.println(\"Not found: \");",
-          "instance_detail": [
-            {
-              "pattern_action": "ANY",
-              "pattern_entity": {
-                "entity_type": "*",
-                "entity_new value": "*",
-                "entity_role": "*",
-                "entity_parent": {
-                  "entity_type": "*",
-                  "entity_new value": "*",
-                  "entity_role": "Statement",
-                  "entity_parent": "null"
-                }
-              },
-              "concrete_change": {
-                "operator": "INS",
-                "src_type": "Literal",
-                "dst_type": "null",
-                "src": "\"Not found: \"",
-                "dst": "null",
-                "src_parent_type": "Invocation",
-                "dst_parent_type": "null",
-                "src_parent": "java.lang.System.out.println(\"Not found: \")",
-                "dst_parent": "null"
-              },
-              "line": 84,
-              "file": "D:\\Daneshgah\\phd-kth\\projects\\commit summarization\\template-based\\coming\\src\\CharSequenceUtils.java"
-            }
-          ]
-        },
-        {
-          "tool-name": "Arja",
-          "pattern-name": "Arja;any_statement_deep",
-          "Unified_Diff_of-files:": "Starts Below...",
-          "INSERT:": "    System.out.println(\"Not found: \");",
-          "instance_detail": [
-            {
-              "pattern_action": "ANY",
-              "pattern_entity": {
-                "entity_type": "*",
-                "entity_new value": "*",
-                "entity_role": "*",
-                "entity_parent": {
-                  "entity_type": "*",
-                  "entity_new value": "*",
-                  "entity_role": "Statement",
-                  "entity_parent": "null"
-                }
-              },
-              "concrete_change": {
-                "operator": "INS",
-                "src_type": "TypeAccess",
-                "dst_type": "null",
-                "src": "java.lang.System",
-                "dst": "null",
-                "src_parent_type": "FieldRead",
-                "dst_parent_type": "null",
-                "src_parent": "java.lang.System.out",
-                "dst_parent": "null"
-              },
-              "line": 84,
-              "file": "D:\\Daneshgah\\phd-kth\\projects\\commit summarization\\template-based\\coming\\src\\CharSequenceUtils.java"
-            }
-          ]
-        },
-        {
-          "tool-name": "Elixir",
-          "pattern-name": "Elixir;Insert_Invocation",
-          "Unified_Diff_of-files:": "Starts Below...",
-          "INSERT:": "    System.out.println(\"Not found: \");",
-          "instance_detail": [
-            {
-              "pattern_action": "INS",
-              "pattern_entity": {
-                "entity_type": "Invocation",
-                "entity_new value": "*",
-                "entity_role": "*",
-                "entity_parent": "null"
-              },
-              "concrete_change": {
-                "operator": "INS",
-                "src_type": "Invocation",
-                "dst_type": "null",
-                "src": "java.lang.System.out.println(\"Not found: \")",
-                "dst": "null",
-                "src_parent_type": "Block",
-                "dst_parent_type": "null",
-                "src_parent": "{\r\n    if (cs instanceof java.lang.String) {\r\n        return ((java.lang.String) (cs)).indexOf(searchChar, start);\r\n    }\r\n    final int sz \u003d cs.length();\r\n    if (start \u003c 0) {\r\n        start \u003d 0;\r\n    }\r\n    for (int i \u003d start; i \u003c sz; i++) {\r\n        if ((cs.charAt(i)) !\u003d searchChar) {\r\n            return i;\r\n        }\r\n    }\r\n    java.lang.System.out.println(\"Not found: \");\r\n    return org.apache.commons.lang3.CharSequenceUtils.NOT_FOUND;\r\n}",
-                "dst_parent": "null"
-              },
-              "line": 84,
-              "file": "D:\\Daneshgah\\phd-kth\\projects\\commit summarization\\template-based\\coming\\src\\CharSequenceUtils.java",
-              "stats": {
-                "number_of_src_entities": 19,
-                "number_of_dst_entities": -1,
-                "src_entity_types": "[java.lang.System, java.io.PrintStream, java.lang.String]",
-                "dst_entity_types": "[]"
-              }
-            }
-          ]
-        }
-      ]
-    },
-    {
-      "revision": "8c0e7110c9ebc3ba5158e8de0f73c80ec69e1001",
-      "repairability": [
-        {
-          "tool-name": "JMutRepair",
-          "pattern-name": "JMutRepair;binary_1",
-          "Unified_Diff_of-files:": "Starts Below...",
-          "CHANGE_old:": "            start \u003d sz - 1;",
-          "CHANGE_new:": "            start \u003d sz + 1;",
-          "instance_detail": [
-            {
-              "pattern_action": "UPD",
-              "pattern_entity": {
-                "entity_type": "BinaryOperator",
-                "entity_new value": "*",
-                "entity_role": "*",
-                "entity_parent": "null"
-              },
-              "concrete_change": {
-                "operator": "UPD",
-                "src_type": "BinaryOperator",
-                "dst_type": "BinaryOperator",
-                "src": "sz - 1",
-                "dst": "sz + 1",
-                "src_parent_type": "Assignment",
-                "dst_parent_type": "Assignment",
-                "src_parent": "start \u003d sz - 1",
-                "dst_parent": "start \u003d sz + 1"
-              },
-              "line": 127,
-              "file": "D:\\Daneshgah\\phd-kth\\projects\\commit summarization\\template-based\\coming\\src\\CharSequenceUtils.java",
-              "stats": {
-                "number_of_src_entities": 7,
-                "number_of_dst_entities": 7,
-                "src_entity_types": "[int]",
-                "dst_entity_types": "[int]"
-              }
-            }
-          ]
-        },
-        {
-          "tool-name": "JGenProg",
-          "pattern-name": "JGenProg;any_statement_deep",
-          "Unified_Diff_of-files:": "Starts Below...",
-          "CHANGE_old:": "            start \u003d sz - 1;",
-          "CHANGE_new:": "            start \u003d sz + 1;",
-          "instance_detail": [
-            {
-              "pattern_action": "ANY",
-              "pattern_entity": {
-                "entity_type": "*",
-                "entity_new value": "*",
-                "entity_role": "*",
-                "entity_parent": {
-                  "entity_type": "*",
-                  "entity_new value": "*",
-                  "entity_role": "Statement",
-                  "entity_parent": "null"
-                }
-              },
-              "concrete_change": {
-                "operator": "UPD",
-                "src_type": "BinaryOperator",
-                "dst_type": "BinaryOperator",
-                "src": "sz - 1",
-                "dst": "sz + 1",
-                "src_parent_type": "Assignment",
-                "dst_parent_type": "Assignment",
-                "src_parent": "start \u003d sz - 1",
-                "dst_parent": "start \u003d sz + 1"
-              },
-              "line": 127,
-              "file": "D:\\Daneshgah\\phd-kth\\projects\\commit summarization\\template-based\\coming\\src\\CharSequenceUtils.java",
-              "stats": {
-                "number_of_src_entities": 7,
-                "number_of_dst_entities": 7,
-                "src_entity_types": "[int]",
-                "dst_entity_types": "[int]"
-              }
-            }
-          ]
-        },
-        {
-          "tool-name": "Arja",
-          "pattern-name": "Arja;any_statement_deep",
-          "Unified_Diff_of-files:": "Starts Below...",
-          "CHANGE_old:": "            start \u003d sz - 1;",
-          "CHANGE_new:": "            start \u003d sz + 1;",
-          "instance_detail": [
-            {
-              "pattern_action": "ANY",
-              "pattern_entity": {
-                "entity_type": "*",
-                "entity_new value": "*",
-                "entity_role": "*",
-                "entity_parent": {
-                  "entity_type": "*",
-                  "entity_new value": "*",
-                  "entity_role": "Statement",
-                  "entity_parent": "null"
-                }
-              },
-              "concrete_change": {
-                "operator": "UPD",
-                "src_type": "BinaryOperator",
-                "dst_type": "BinaryOperator",
-                "src": "sz - 1",
-                "dst": "sz + 1",
-                "src_parent_type": "Assignment",
-                "dst_parent_type": "Assignment",
-                "src_parent": "start \u003d sz - 1",
-                "dst_parent": "start \u003d sz + 1"
-              },
-              "line": 127,
-              "file": "D:\\Daneshgah\\phd-kth\\projects\\commit summarization\\template-based\\coming\\src\\CharSequenceUtils.java",
-              "stats": {
-                "number_of_src_entities": 7,
-                "number_of_dst_entities": 7,
-                "src_entity_types": "[int]",
-                "dst_entity_types": "[int]"
-              }
-            }
-          ]
-        },
-        {
-          "tool-name": "Elixir",
-          "pattern-name": "Elixir;BO_change",
-          "Unified_Diff_of-files:": "Starts Below...",
-          "CHANGE_old:": "            start \u003d sz - 1;",
-          "CHANGE_new:": "            start \u003d sz + 1;",
-          "instance_detail": [
-            {
-              "pattern_action": "UPD",
-              "pattern_entity": {
-                "entity_type": "BinaryOperator",
-                "entity_new value": "*",
-                "entity_role": "*",
-                "entity_parent": "null"
-              },
-              "concrete_change": {
-                "operator": "UPD",
-                "src_type": "BinaryOperator",
-                "dst_type": "BinaryOperator",
-                "src": "sz - 1",
-                "dst": "sz + 1",
-                "src_parent_type": "Assignment",
-                "dst_parent_type": "Assignment",
-                "src_parent": "start \u003d sz - 1",
-                "dst_parent": "start \u003d sz + 1"
-              },
-              "line": 127,
-              "file": "D:\\Daneshgah\\phd-kth\\projects\\commit summarization\\template-based\\coming\\src\\CharSequenceUtils.java",
-              "stats": {
-                "number_of_src_entities": 7,
-                "number_of_dst_entities": 7,
-                "src_entity_types": "[int]",
-                "dst_entity_types": "[int]"
-              }
-            }
-          ]
-        },
-        {
-          "tool-name": "Cardumen",
-          "pattern-name": "Cardumen;expression_replacement_by_upd",
-          "Unified_Diff_of-files:": "Starts Below...",
-          "CHANGE_old:": "            start \u003d sz - 1;",
-          "CHANGE_new:": "            start \u003d sz + 1;",
-          "instance_detail": [
-            {
-              "pattern_action": "UPD",
-              "pattern_entity": {
-                "entity_type": "Expression",
-                "entity_new value": "*",
-                "entity_role": "*",
-                "entity_parent": "null"
-              },
-              "concrete_change": {
-                "operator": "UPD",
-                "src_type": "BinaryOperator",
-                "dst_type": "BinaryOperator",
-                "src": "sz - 1",
-                "dst": "sz + 1",
-                "src_parent_type": "Assignment",
-                "dst_parent_type": "Assignment",
-                "src_parent": "start \u003d sz - 1",
-                "dst_parent": "start \u003d sz + 1"
-              },
-              "line": 127,
-              "file": "D:\\Daneshgah\\phd-kth\\projects\\commit summarization\\template-based\\coming\\src\\CharSequenceUtils.java",
-              "stats": {
-                "number_of_src_entities": 7,
-                "number_of_dst_entities": 7,
-                "src_entity_types": "[int]",
-                "dst_entity_types": "[int]"
-              }
-            }
-          ]
-        }
-      ]
-    },
-    {
-      "revision": "646b3ad20d94d2b63335d1ae4c98980be274d703",
-      "repairability": [
-        {
-          "tool-name": "JMutRepair",
-          "pattern-name": "JMutRepair;unary",
-          "Unified_Diff_of-files:": "Starts Below...",
-          "CHANGE_old:": "            final char c2 \u003d substring.charAt(index2++);",
-          "CHANGE_new:": "            final char c2 \u003d substring.charAt(index2--);",
-          "instance_detail": [
-            {
-              "pattern_action": "ANY",
-              "pattern_entity": {
-                "entity_type": "UnaryOperator",
-                "entity_new value": "*",
-                "entity_role": "*",
-                "entity_parent": "null"
-              },
-              "concrete_change": {
-                "operator": "UPD",
-                "src_type": "UnaryOperator",
-                "dst_type": "UnaryOperator",
-                "src": "(index2++)",
-                "dst": "(index2--)",
-                "src_parent_type": "Invocation",
-                "dst_parent_type": "Invocation",
-                "src_parent": "substring.charAt((index2++))",
-                "dst_parent": "substring.charAt((index2--))"
-              },
-              "line": 198,
-              "file": "D:\\Daneshgah\\phd-kth\\projects\\commit summarization\\template-based\\coming\\src\\CharSequenceUtils.java",
-              "stats": {
-                "number_of_src_entities": 5,
-                "number_of_dst_entities": 5,
-                "src_entity_types": "[int]",
-                "dst_entity_types": "[int]"
-              }
-            }
-          ]
-        },
-        {
-          "tool-name": "JGenProg",
-          "pattern-name": "JGenProg;any_statement_deep",
-          "Unified_Diff_of-files:": "Starts Below...",
-          "CHANGE_old:": "            final char c2 \u003d substring.charAt(index2++);",
-          "CHANGE_new:": "            final char c2 \u003d substring.charAt(index2--);",
-          "instance_detail": [
-            {
-              "pattern_action": "ANY",
-              "pattern_entity": {
-                "entity_type": "*",
-                "entity_new value": "*",
-                "entity_role": "*",
-                "entity_parent": {
-                  "entity_type": "*",
-                  "entity_new value": "*",
-                  "entity_role": "Statement",
-                  "entity_parent": "null"
-                }
-              },
-              "concrete_change": {
-                "operator": "UPD",
-                "src_type": "UnaryOperator",
-                "dst_type": "UnaryOperator",
-                "src": "(index2++)",
-                "dst": "(index2--)",
-                "src_parent_type": "Invocation",
-                "dst_parent_type": "Invocation",
-                "src_parent": "substring.charAt((index2++))",
-                "dst_parent": "substring.charAt((index2--))"
-              },
-              "line": 198,
-              "file": "D:\\Daneshgah\\phd-kth\\projects\\commit summarization\\template-based\\coming\\src\\CharSequenceUtils.java",
-              "stats": {
-                "number_of_src_entities": 5,
-                "number_of_dst_entities": 5,
-                "src_entity_types": "[int]",
-                "dst_entity_types": "[int]"
-              }
-            }
-          ]
-        },
-        {
-          "tool-name": "Arja",
-          "pattern-name": "Arja;any_statement_deep",
-          "Unified_Diff_of-files:": "Starts Below...",
-          "CHANGE_old:": "            final char c2 \u003d substring.charAt(index2++);",
-          "CHANGE_new:": "            final char c2 \u003d substring.charAt(index2--);",
-          "instance_detail": [
-            {
-              "pattern_action": "ANY",
-              "pattern_entity": {
-                "entity_type": "*",
-                "entity_new value": "*",
-                "entity_role": "*",
-                "entity_parent": {
-                  "entity_type": "*",
-                  "entity_new value": "*",
-                  "entity_role": "Statement",
-                  "entity_parent": "null"
-                }
-              },
-              "concrete_change": {
-                "operator": "UPD",
-                "src_type": "UnaryOperator",
-                "dst_type": "UnaryOperator",
-                "src": "(index2++)",
-                "dst": "(index2--)",
-                "src_parent_type": "Invocation",
-                "dst_parent_type": "Invocation",
-                "src_parent": "substring.charAt((index2++))",
-                "dst_parent": "substring.charAt((index2--))"
-              },
-              "line": 198,
-              "file": "D:\\Daneshgah\\phd-kth\\projects\\commit summarization\\template-based\\coming\\src\\CharSequenceUtils.java",
-              "stats": {
-                "number_of_src_entities": 5,
-                "number_of_dst_entities": 5,
-                "src_entity_types": "[int]",
-                "dst_entity_types": "[int]"
-              }
-            }
-          ]
-        },
-        {
-          "tool-name": "Cardumen",
-          "pattern-name": "Cardumen;expression_replacement_by_upd",
-          "Unified_Diff_of-files:": "Starts Below...",
-          "CHANGE_old:": "            final char c2 \u003d substring.charAt(index2++);",
-          "CHANGE_new:": "            final char c2 \u003d substring.charAt(index2--);",
-          "instance_detail": [
-            {
-              "pattern_action": "UPD",
-              "pattern_entity": {
-                "entity_type": "Expression",
-                "entity_new value": "*",
-                "entity_role": "*",
-                "entity_parent": "null"
-              },
-              "concrete_change": {
-                "operator": "UPD",
-                "src_type": "UnaryOperator",
-                "dst_type": "UnaryOperator",
-                "src": "(index2++)",
-                "dst": "(index2--)",
-                "src_parent_type": "Invocation",
-                "dst_parent_type": "Invocation",
-                "src_parent": "substring.charAt((index2++))",
-                "dst_parent": "substring.charAt((index2--))"
-              },
-              "line": 198,
-              "file": "D:\\Daneshgah\\phd-kth\\projects\\commit summarization\\template-based\\coming\\src\\CharSequenceUtils.java",
-              "stats": {
-                "number_of_src_entities": 5,
-                "number_of_dst_entities": 5,
-                "src_entity_types": "[int]",
-                "dst_entity_types": "[int]"
-              }
-            }
-          ]
-        }
-      ]
-    },
-    {
-      "revision": "c8cf81ce1f01d4cb213b389a7b85aa13634b7d95",
-      "repairability": [
-        {
-          "tool-name": "JGenProg",
-          "pattern-name": "JGenProg;any_statement_deep",
-          "Unified_Diff_of-files:": "Starts Below...",
-          "CHANGE_old:": "            array[i] \u003d cs.charAt(i);",
-          "CHANGE_new:": "            array[i] \u003d cs.charAt(i+1);",
-          "instance_detail": [
-            {
-              "pattern_action": "ANY",
-              "pattern_entity": {
-                "entity_type": "*",
-                "entity_new value": "*",
-                "entity_role": "*",
-                "entity_parent": {
-                  "entity_type": "*",
-                  "entity_new value": "*",
-                  "entity_role": "Statement",
-                  "entity_parent": "null"
-                }
-              },
-              "concrete_change": {
-                "operator": "INS",
-                "src_type": "BinaryOperator",
-                "dst_type": "null",
-                "src": "(i + 1)",
-                "dst": "null",
-                "src_parent_type": "Invocation",
-                "dst_parent_type": "null",
-                "src_parent": "cs.charAt((i + 1))",
-                "dst_parent": "null"
-              },
-              "line": 171,
-              "file": "D:\\Daneshgah\\phd-kth\\projects\\commit summarization\\template-based\\coming\\src\\CharSequenceUtils.java",
-              "stats": {
-                "number_of_src_entities": 7,
-                "number_of_dst_entities": -1,
-                "src_entity_types": "[int]",
-                "dst_entity_types": "[]"
-              }
-            }
-          ]
-        },
-        {
-          "tool-name": "JGenProg",
-          "pattern-name": "JGenProg;any_statement_deep",
-          "Unified_Diff_of-files:": "Starts Below...",
-          "CHANGE_old:": "            array[i] \u003d cs.charAt(i);",
-          "CHANGE_new:": "            array[i] \u003d cs.charAt(i+1);",
-          "instance_detail": [
-            {
-              "pattern_action": "ANY",
-              "pattern_entity": {
-                "entity_type": "*",
-                "entity_new value": "*",
-                "entity_role": "*",
-                "entity_parent": {
-                  "entity_type": "*",
-                  "entity_new value": "*",
-                  "entity_role": "Statement",
-                  "entity_parent": "null"
-                }
-              },
-              "concrete_change": {
-                "operator": "INS",
-                "src_type": "VariableRead",
-                "dst_type": "null",
-                "src": "i",
-                "dst": "null",
-                "src_parent_type": "BinaryOperator",
-                "dst_parent_type": "null",
-                "src_parent": "(i + 1)",
-                "dst_parent": "null"
-              },
-              "line": 171,
-              "file": "D:\\Daneshgah\\phd-kth\\projects\\commit summarization\\template-based\\coming\\src\\CharSequenceUtils.java"
-            }
-          ]
-        },
-        {
-          "tool-name": "JGenProg",
-          "pattern-name": "JGenProg;any_statement_deep",
-          "Unified_Diff_of-files:": "Starts Below...",
-          "CHANGE_old:": "            array[i] \u003d cs.charAt(i);",
-          "CHANGE_new:": "            array[i] \u003d cs.charAt(i+1);",
-          "instance_detail": [
-            {
-              "pattern_action": "ANY",
-              "pattern_entity": {
-                "entity_type": "*",
-                "entity_new value": "*",
-                "entity_role": "*",
-                "entity_parent": {
-                  "entity_type": "*",
-                  "entity_new value": "*",
-                  "entity_role": "Statement",
-                  "entity_parent": "null"
-                }
-              },
-              "concrete_change": {
-                "operator": "INS",
-                "src_type": "Literal",
-                "dst_type": "null",
-                "src": "1",
-                "dst": "null",
-                "src_parent_type": "BinaryOperator",
-                "dst_parent_type": "null",
-                "src_parent": "(i + 1)",
-                "dst_parent": "null"
-              },
-              "line": 171,
-              "file": "D:\\Daneshgah\\phd-kth\\projects\\commit summarization\\template-based\\coming\\src\\CharSequenceUtils.java"
-            }
-          ]
-        },
-        {
-          "tool-name": "JGenProg",
-          "pattern-name": "JGenProg;any_statement_deep",
-          "Unified_Diff_of-files:": "Starts Below...",
-          "CHANGE_old:": "            array[i] \u003d cs.charAt(i);",
-          "CHANGE_new:": "            array[i] \u003d cs.charAt(i+1);",
-          "instance_detail": [
-            {
-              "pattern_action": "ANY",
-              "pattern_entity": {
-                "entity_type": "*",
-                "entity_new value": "*",
-                "entity_role": "*",
-                "entity_parent": {
-                  "entity_type": "*",
-                  "entity_new value": "*",
-                  "entity_role": "Statement",
-                  "entity_parent": "null"
-                }
-              },
-              "concrete_change": {
-                "operator": "DEL",
-                "src_type": "VariableRead",
-                "dst_type": "null",
-                "src": "i",
-                "dst": "null",
-                "src_parent_type": "Invocation",
-                "dst_parent_type": "null",
-                "src_parent": "cs.charAt(i)",
-                "dst_parent": "null"
-              },
-              "line": 171,
-              "file": "D:\\Daneshgah\\phd-kth\\projects\\commit summarization\\template-based\\coming\\src\\CharSequenceUtils.java",
-              "stats": {
-                "number_of_src_entities": 3,
-                "number_of_dst_entities": -1,
-                "src_entity_types": "[int]",
-                "dst_entity_types": "[]"
-              }
-            }
-          ]
-        },
-        {
-          "tool-name": "NPEfix",
-          "pattern-name": "NPEfix;replacement3",
-          "Unified_Diff_of-files:": "Starts Below...",
-          "CHANGE_old:": "            array[i] \u003d cs.charAt(i);",
-          "CHANGE_new:": "            array[i] \u003d cs.charAt(i+1);",
-          "instance_detail": [
-            {
-              "pattern_action": "INS",
-              "pattern_entity": {
-                "entity_type": "BinaryOperator",
-                "entity_new value": "*",
-                "entity_role": "*",
-                "entity_parent": "null"
-              },
-              "concrete_change": {
-                "operator": "INS",
-                "src_type": "BinaryOperator",
-                "dst_type": "null",
-                "src": "(i + 1)",
-                "dst": "null",
-                "src_parent_type": "Invocation",
-                "dst_parent_type": "null",
-                "src_parent": "cs.charAt((i + 1))",
-                "dst_parent": "null"
-              },
-              "line": 171,
-              "file": "D:\\Daneshgah\\phd-kth\\projects\\commit summarization\\template-based\\coming\\src\\CharSequenceUtils.java",
-              "stats": {
-                "number_of_src_entities": 7,
-                "number_of_dst_entities": -1,
-                "src_entity_types": "[int]",
-                "dst_entity_types": "[]"
-              }
-            }
-          ]
-        },
-        {
-          "tool-name": "Arja",
-          "pattern-name": "Arja;any_statement_deep",
-          "Unified_Diff_of-files:": "Starts Below...",
-          "CHANGE_old:": "            array[i] \u003d cs.charAt(i);",
-          "CHANGE_new:": "            array[i] \u003d cs.charAt(i+1);",
-          "instance_detail": [
-            {
-              "pattern_action": "ANY",
-              "pattern_entity": {
-                "entity_type": "*",
-                "entity_new value": "*",
-                "entity_role": "*",
-                "entity_parent": {
-                  "entity_type": "*",
-                  "entity_new value": "*",
-                  "entity_role": "Statement",
-                  "entity_parent": "null"
-                }
-              },
-              "concrete_change": {
-                "operator": "INS",
-                "src_type": "BinaryOperator",
-                "dst_type": "null",
-                "src": "(i + 1)",
-                "dst": "null",
-                "src_parent_type": "Invocation",
-                "dst_parent_type": "null",
-                "src_parent": "cs.charAt((i + 1))",
-                "dst_parent": "null"
-              },
-              "line": 171,
-              "file": "D:\\Daneshgah\\phd-kth\\projects\\commit summarization\\template-based\\coming\\src\\CharSequenceUtils.java",
-              "stats": {
-                "number_of_src_entities": 7,
-                "number_of_dst_entities": -1,
-                "src_entity_types": "[int]",
-                "dst_entity_types": "[]"
-              }
-            }
-          ]
-        },
-        {
-          "tool-name": "Arja",
-          "pattern-name": "Arja;any_statement_deep",
-          "Unified_Diff_of-files:": "Starts Below...",
-          "CHANGE_old:": "            array[i] \u003d cs.charAt(i);",
-          "CHANGE_new:": "            array[i] \u003d cs.charAt(i+1);",
-          "instance_detail": [
-            {
-              "pattern_action": "ANY",
-              "pattern_entity": {
-                "entity_type": "*",
-                "entity_new value": "*",
-                "entity_role": "*",
-                "entity_parent": {
-                  "entity_type": "*",
-                  "entity_new value": "*",
-                  "entity_role": "Statement",
-                  "entity_parent": "null"
-                }
-              },
-              "concrete_change": {
-                "operator": "INS",
-                "src_type": "VariableRead",
-                "dst_type": "null",
-                "src": "i",
-                "dst": "null",
-                "src_parent_type": "BinaryOperator",
-                "dst_parent_type": "null",
-                "src_parent": "(i + 1)",
-                "dst_parent": "null"
-              },
-              "line": 171,
-              "file": "D:\\Daneshgah\\phd-kth\\projects\\commit summarization\\template-based\\coming\\src\\CharSequenceUtils.java"
-            }
-          ]
-        },
-        {
-          "tool-name": "Arja",
-          "pattern-name": "Arja;any_statement_deep",
-          "Unified_Diff_of-files:": "Starts Below...",
-          "CHANGE_old:": "            array[i] \u003d cs.charAt(i);",
-          "CHANGE_new:": "            array[i] \u003d cs.charAt(i+1);",
-          "instance_detail": [
-            {
-              "pattern_action": "ANY",
-              "pattern_entity": {
-                "entity_type": "*",
-                "entity_new value": "*",
-                "entity_role": "*",
-                "entity_parent": {
-                  "entity_type": "*",
-                  "entity_new value": "*",
-                  "entity_role": "Statement",
-                  "entity_parent": "null"
-                }
-              },
-              "concrete_change": {
-                "operator": "INS",
-                "src_type": "Literal",
-                "dst_type": "null",
-                "src": "1",
-                "dst": "null",
-                "src_parent_type": "BinaryOperator",
-                "dst_parent_type": "null",
-                "src_parent": "(i + 1)",
-                "dst_parent": "null"
-              },
-              "line": 171,
-              "file": "D:\\Daneshgah\\phd-kth\\projects\\commit summarization\\template-based\\coming\\src\\CharSequenceUtils.java"
-            }
-          ]
-        },
-        {
-          "tool-name": "Arja",
-          "pattern-name": "Arja;any_statement_deep",
-          "Unified_Diff_of-files:": "Starts Below...",
-          "CHANGE_old:": "            array[i] \u003d cs.charAt(i);",
-          "CHANGE_new:": "            array[i] \u003d cs.charAt(i+1);",
-          "instance_detail": [
-            {
-              "pattern_action": "ANY",
-              "pattern_entity": {
-                "entity_type": "*",
-                "entity_new value": "*",
-                "entity_role": "*",
-                "entity_parent": {
-                  "entity_type": "*",
-                  "entity_new value": "*",
-                  "entity_role": "Statement",
-                  "entity_parent": "null"
-                }
-              },
-              "concrete_change": {
-                "operator": "DEL",
-                "src_type": "VariableRead",
-                "dst_type": "null",
-                "src": "i",
-                "dst": "null",
-                "src_parent_type": "Invocation",
-                "dst_parent_type": "null",
-                "src_parent": "cs.charAt(i)",
-                "dst_parent": "null"
-              },
-              "line": 171,
-              "file": "D:\\Daneshgah\\phd-kth\\projects\\commit summarization\\template-based\\coming\\src\\CharSequenceUtils.java",
-              "stats": {
-                "number_of_src_entities": 3,
-                "number_of_dst_entities": -1,
-                "src_entity_types": "[int]",
-                "dst_entity_types": "[]"
-              }
-            }
-          ]
-        },
-        {
-          "tool-name": "Cardumen",
-          "pattern-name": "Cardumen;expression_replacement_by_del_ins",
-          "Unified_Diff_of-files:": "Starts Below...",
-          "CHANGE_old:": "            array[i] \u003d cs.charAt(i);",
-          "CHANGE_new:": "            array[i] \u003d cs.charAt(i+1);",
-          "instance_detail": [
-            {
-              "pattern_action": "INS",
-              "pattern_entity": {
-                "entity_type": "Expression",
-                "entity_new value": "*",
-                "entity_role": "*",
-                "entity_parent": "null"
-              },
-              "concrete_change": {
-                "operator": "INS",
-                "src_type": "BinaryOperator",
-                "dst_type": "null",
-                "src": "(i + 1)",
-                "dst": "null",
-                "src_parent_type": "Invocation",
-                "dst_parent_type": "null",
-                "src_parent": "cs.charAt((i + 1))",
-                "dst_parent": "null"
-              },
-              "line": 171,
-              "file": "D:\\Daneshgah\\phd-kth\\projects\\commit summarization\\template-based\\coming\\src\\CharSequenceUtils.java",
-              "stats": {
-                "number_of_src_entities": 7,
-                "number_of_dst_entities": -1,
-                "src_entity_types": "[int]",
-                "dst_entity_types": "[]"
-              }
-            },
-            {
-              "pattern_action": "DEL",
-              "pattern_entity": {
-                "entity_type": "Expression",
-                "entity_new value": "*",
-                "entity_role": "*",
-                "entity_parent": "null"
-              },
-              "concrete_change": {
-                "operator": "DEL",
-                "src_type": "VariableRead",
-                "dst_type": "null",
-                "src": "i",
-                "dst": "null",
-                "src_parent_type": "Invocation",
-                "dst_parent_type": "null",
-                "src_parent": "cs.charAt(i)",
-                "dst_parent": "null"
-              },
-              "line": 171,
-              "file": "D:\\Daneshgah\\phd-kth\\projects\\commit summarization\\template-based\\coming\\src\\CharSequenceUtils.java",
-              "stats": {
-                "number_of_src_entities": 3,
-                "number_of_dst_entities": -1,
-                "src_entity_types": "[int]",
-                "dst_entity_types": "[]"
-              }
-            }
-          ]
-        },
-        {
-          "tool-name": "Cardumen",
-          "pattern-name": "Cardumen;expression_replacement_by_del_ins",
-          "Unified_Diff_of-files:": "Starts Below...",
-          "CHANGE_old:": "            array[i] \u003d cs.charAt(i);",
-          "CHANGE_new:": "            array[i] \u003d cs.charAt(i+1);",
-          "instance_detail": [
-            {
-              "pattern_action": "INS",
-              "pattern_entity": {
-                "entity_type": "Expression",
-                "entity_new value": "*",
-                "entity_role": "*",
-                "entity_parent": "null"
-              },
-              "concrete_change": {
-                "operator": "INS",
-                "src_type": "Literal",
-                "dst_type": "null",
-                "src": "1",
-                "dst": "null",
-                "src_parent_type": "BinaryOperator",
-                "dst_parent_type": "null",
-                "src_parent": "(i + 1)",
-                "dst_parent": "null"
-              },
-              "line": 171,
-              "file": "D:\\Daneshgah\\phd-kth\\projects\\commit summarization\\template-based\\coming\\src\\CharSequenceUtils.java"
-            },
-            {
-              "pattern_action": "DEL",
-              "pattern_entity": {
-                "entity_type": "Expression",
-                "entity_new value": "*",
-                "entity_role": "*",
-                "entity_parent": "null"
-              },
-              "concrete_change": {
-                "operator": "DEL",
-                "src_type": "VariableRead",
-                "dst_type": "null",
-                "src": "i",
-                "dst": "null",
-                "src_parent_type": "Invocation",
-                "dst_parent_type": "null",
-                "src_parent": "cs.charAt(i)",
-                "dst_parent": "null"
-              },
-              "line": 171,
-              "file": "D:\\Daneshgah\\phd-kth\\projects\\commit summarization\\template-based\\coming\\src\\CharSequenceUtils.java",
-              "stats": {
-                "number_of_src_entities": 3,
-                "number_of_dst_entities": -1,
-                "src_entity_types": "[int]",
-                "dst_entity_types": "[]"
-              }
-            }
-          ]
-        }
-      ]
-    },
-    {
-      "revision": "656aaf4049092218f99d035450ee59c40a0e1fbc",
-      "repairability": [
-        {
-          "tool-name": "JGenProg",
-          "pattern-name": "JGenProg;any_statement_deep",
-          "Unified_Diff_of-files:": "Starts Below...",
-          "CHANGE_old:": "            array[i] \u003d cs.charAt(i+1);",
-          "CHANGE_new:": "            array[i] \u003d cs.charAt(i+(sz+1));",
-          "instance_detail": [
-            {
-              "pattern_action": "ANY",
-              "pattern_entity": {
-                "entity_type": "*",
-                "entity_new value": "*",
-                "entity_role": "*",
-                "entity_parent": {
-                  "entity_type": "*",
-                  "entity_new value": "*",
-                  "entity_role": "Statement",
-                  "entity_parent": "null"
-                }
-              },
-              "concrete_change": {
-                "operator": "INS",
-                "src_type": "BinaryOperator",
-                "dst_type": "null",
-                "src": "(sz + 1)",
-                "dst": "null",
-                "src_parent_type": "BinaryOperator",
-                "dst_parent_type": "null",
-                "src_parent": "(i + (sz + 1))",
-                "dst_parent": "null"
-              },
-              "line": 171,
-              "file": "D:\\Daneshgah\\phd-kth\\projects\\commit summarization\\template-based\\coming\\src\\CharSequenceUtils.java",
-              "stats": {
-                "number_of_src_entities": 7,
-                "number_of_dst_entities": -1,
-                "src_entity_types": "[int]",
-                "dst_entity_types": "[]"
-              }
-            }
-          ]
-        },
-        {
-          "tool-name": "JGenProg",
-          "pattern-name": "JGenProg;any_statement_deep",
-          "Unified_Diff_of-files:": "Starts Below...",
-          "CHANGE_old:": "            array[i] \u003d cs.charAt(i+1);",
-          "CHANGE_new:": "            array[i] \u003d cs.charAt(i+(sz+1));",
-          "instance_detail": [
-            {
-              "pattern_action": "ANY",
-              "pattern_entity": {
-                "entity_type": "*",
-                "entity_new value": "*",
-                "entity_role": "*",
-                "entity_parent": {
-                  "entity_type": "*",
-                  "entity_new value": "*",
-                  "entity_role": "Statement",
-                  "entity_parent": "null"
-                }
-              },
-              "concrete_change": {
-                "operator": "INS",
-                "src_type": "VariableRead",
-                "dst_type": "null",
-                "src": "sz",
-                "dst": "null",
-                "src_parent_type": "BinaryOperator",
-                "dst_parent_type": "null",
-                "src_parent": "(sz + 1)",
-                "dst_parent": "null"
-              },
-              "line": 171,
-              "file": "D:\\Daneshgah\\phd-kth\\projects\\commit summarization\\template-based\\coming\\src\\CharSequenceUtils.java"
-            }
-          ]
-        },
-        {
-          "tool-name": "JGenProg",
-          "pattern-name": "JGenProg;any_statement_deep",
-          "Unified_Diff_of-files:": "Starts Below...",
-          "CHANGE_old:": "            array[i] \u003d cs.charAt(i+1);",
-          "CHANGE_new:": "            array[i] \u003d cs.charAt(i+(sz+1));",
-          "instance_detail": [
-            {
-              "pattern_action": "ANY",
-              "pattern_entity": {
-                "entity_type": "*",
-                "entity_new value": "*",
-                "entity_role": "*",
-                "entity_parent": {
-                  "entity_type": "*",
-                  "entity_new value": "*",
-                  "entity_role": "Statement",
-                  "entity_parent": "null"
-                }
-              },
-              "concrete_change": {
-                "operator": "MOV",
-                "src_type": "Literal",
-                "dst_type": "Literal",
-                "src": "1",
-                "dst": "1",
-                "src_parent_type": "BinaryOperator",
-                "dst_parent_type": "BinaryOperator",
-                "src_parent": "(i + 1)",
-                "dst_parent": "(sz + 1)"
-              },
-              "line": 171,
-              "file": "D:\\Daneshgah\\phd-kth\\projects\\commit summarization\\template-based\\coming\\src\\CharSequenceUtils.java",
-              "stats": {
-                "number_of_src_entities": 2,
-                "number_of_dst_entities": 2,
-                "src_entity_types": "[int]",
-                "dst_entity_types": "[int]"
-              }
-            }
-          ]
-        },
-        {
-          "tool-name": "NPEfix",
-          "pattern-name": "NPEfix;replacement3",
-          "Unified_Diff_of-files:": "Starts Below...",
-          "CHANGE_old:": "            array[i] \u003d cs.charAt(i+1);",
-          "CHANGE_new:": "            array[i] \u003d cs.charAt(i+(sz+1));",
-          "instance_detail": [
-            {
-              "pattern_action": "INS",
-              "pattern_entity": {
-                "entity_type": "BinaryOperator",
-                "entity_new value": "*",
-                "entity_role": "*",
-                "entity_parent": "null"
-              },
-              "concrete_change": {
-                "operator": "INS",
-                "src_type": "BinaryOperator",
-                "dst_type": "null",
-                "src": "(sz + 1)",
-                "dst": "null",
-                "src_parent_type": "BinaryOperator",
-                "dst_parent_type": "null",
-                "src_parent": "(i + (sz + 1))",
-                "dst_parent": "null"
-              },
-              "line": 171,
-              "file": "D:\\Daneshgah\\phd-kth\\projects\\commit summarization\\template-based\\coming\\src\\CharSequenceUtils.java",
-              "stats": {
-                "number_of_src_entities": 7,
-                "number_of_dst_entities": -1,
-                "src_entity_types": "[int]",
-                "dst_entity_types": "[]"
-              }
-            }
-          ]
-        },
-        {
-          "tool-name": "Arja",
-          "pattern-name": "Arja;any_statement_deep",
-          "Unified_Diff_of-files:": "Starts Below...",
-          "CHANGE_old:": "            array[i] \u003d cs.charAt(i+1);",
-          "CHANGE_new:": "            array[i] \u003d cs.charAt(i+(sz+1));",
-          "instance_detail": [
-            {
-              "pattern_action": "ANY",
-              "pattern_entity": {
-                "entity_type": "*",
-                "entity_new value": "*",
-                "entity_role": "*",
-                "entity_parent": {
-                  "entity_type": "*",
-                  "entity_new value": "*",
-                  "entity_role": "Statement",
-                  "entity_parent": "null"
-                }
-              },
-              "concrete_change": {
-                "operator": "INS",
-                "src_type": "BinaryOperator",
-                "dst_type": "null",
-                "src": "(sz + 1)",
-                "dst": "null",
-                "src_parent_type": "BinaryOperator",
-                "dst_parent_type": "null",
-                "src_parent": "(i + (sz + 1))",
-                "dst_parent": "null"
-              },
-              "line": 171,
-              "file": "D:\\Daneshgah\\phd-kth\\projects\\commit summarization\\template-based\\coming\\src\\CharSequenceUtils.java",
-              "stats": {
-                "number_of_src_entities": 7,
-                "number_of_dst_entities": -1,
-                "src_entity_types": "[int]",
-                "dst_entity_types": "[]"
-              }
-            }
-          ]
-        },
-        {
-          "tool-name": "Arja",
-          "pattern-name": "Arja;any_statement_deep",
-          "Unified_Diff_of-files:": "Starts Below...",
-          "CHANGE_old:": "            array[i] \u003d cs.charAt(i+1);",
-          "CHANGE_new:": "            array[i] \u003d cs.charAt(i+(sz+1));",
-          "instance_detail": [
-            {
-              "pattern_action": "ANY",
-              "pattern_entity": {
-                "entity_type": "*",
-                "entity_new value": "*",
-                "entity_role": "*",
-                "entity_parent": {
-                  "entity_type": "*",
-                  "entity_new value": "*",
-                  "entity_role": "Statement",
-                  "entity_parent": "null"
-                }
-              },
-              "concrete_change": {
-                "operator": "INS",
-                "src_type": "VariableRead",
-                "dst_type": "null",
-                "src": "sz",
-                "dst": "null",
-                "src_parent_type": "BinaryOperator",
-                "dst_parent_type": "null",
-                "src_parent": "(sz + 1)",
-                "dst_parent": "null"
-              },
-              "line": 171,
-              "file": "D:\\Daneshgah\\phd-kth\\projects\\commit summarization\\template-based\\coming\\src\\CharSequenceUtils.java"
-            }
-          ]
-        },
-        {
-          "tool-name": "Arja",
-          "pattern-name": "Arja;any_statement_deep",
-          "Unified_Diff_of-files:": "Starts Below...",
-          "CHANGE_old:": "            array[i] \u003d cs.charAt(i+1);",
-          "CHANGE_new:": "            array[i] \u003d cs.charAt(i+(sz+1));",
-          "instance_detail": [
-            {
-              "pattern_action": "ANY",
-              "pattern_entity": {
-                "entity_type": "*",
-                "entity_new value": "*",
-                "entity_role": "*",
-                "entity_parent": {
-                  "entity_type": "*",
-                  "entity_new value": "*",
-                  "entity_role": "Statement",
-                  "entity_parent": "null"
-                }
-              },
-              "concrete_change": {
-                "operator": "MOV",
-                "src_type": "Literal",
-                "dst_type": "Literal",
-                "src": "1",
-                "dst": "1",
-                "src_parent_type": "BinaryOperator",
-                "dst_parent_type": "BinaryOperator",
-                "src_parent": "(i + 1)",
-                "dst_parent": "(sz + 1)"
-              },
-              "line": 171,
-              "file": "D:\\Daneshgah\\phd-kth\\projects\\commit summarization\\template-based\\coming\\src\\CharSequenceUtils.java",
-              "stats": {
-                "number_of_src_entities": 2,
-                "number_of_dst_entities": 2,
-                "src_entity_types": "[int]",
-                "dst_entity_types": "[int]"
-              }
-            }
-          ]
-        }
-      ]
-    },
-    {
-      "revision": "01dd29c37f6044d9d1126d9db55a961cccaccfb7",
-      "repairability": [
-        {
-          "tool-name": "JGenProg",
-          "pattern-name": "JGenProg;any_statement_shallow",
-          "Unified_Diff_of-files:": "Starts Below...",
-          "INSERT:": "}",
-          "instance_detail": [
-            {
-              "pattern_action": "ANY",
-              "pattern_entity": {
-                "entity_type": "*",
-                "entity_new value": "*",
-                "entity_role": "Statement",
-                "entity_parent": "null"
-              },
-              "concrete_change": {
-                "operator": "INS",
-                "src_type": "Invocation",
-                "dst_type": "null",
-                "src": "java.lang.System.out.println(\"Not found: \")",
-                "dst": "null",
-                "src_parent_type": "Block",
-                "dst_parent_type": "null",
-                "src_parent": "{\r\n    if (cs instanceof java.lang.String) {\r\n        return ((java.lang.String) (cs)).lastIndexOf(searchChar, start);\r\n    }\r\n    final int sz \u003d cs.length();\r\n    if (start \u003c 0) {\r\n        return org.apache.commons.lang3.CharSequenceUtils.NOT_FOUND;\r\n    }\r\n    if (start \u003e\u003d sz) {\r\n        start \u003d sz + 1;\r\n    }\r\n    for (int i \u003d start; i \u003e\u003d 0; --i) {\r\n        if ((cs.charAt(i)) \u003d\u003d searchChar) {\r\n            return i;\r\n        }\r\n    }\r\n    java.lang.System.out.println(\"Not found: \");\r\n    return org.apache.commons.lang3.CharSequenceUtils.NOT_FOUND;\r\n}",
-                "dst_parent": "null"
-              },
-              "line": 134,
-              "file": "D:\\Daneshgah\\phd-kth\\projects\\commit summarization\\template-based\\coming\\src\\CharSequenceUtils.java",
-              "stats": {
-                "number_of_src_entities": 19,
-                "number_of_dst_entities": -1,
-                "src_entity_types": "[java.lang.System, java.io.PrintStream, java.lang.String]",
-                "dst_entity_types": "[]"
-              }
-            }
-          ]
-        },
-        {
-          "tool-name": "JGenProg",
-          "pattern-name": "JGenProg;any_statement_deep",
-          "Unified_Diff_of-files:": "Starts Below...",
-          "INSERT:": "}",
-          "instance_detail": [
-            {
-              "pattern_action": "ANY",
-              "pattern_entity": {
-                "entity_type": "*",
-                "entity_new value": "*",
-                "entity_role": "*",
-                "entity_parent": {
-                  "entity_type": "*",
-                  "entity_new value": "*",
-                  "entity_role": "Statement",
-                  "entity_parent": "null"
-                }
-              },
-              "concrete_change": {
-                "operator": "INS",
-                "src_type": "FieldRead",
-                "dst_type": "null",
-                "src": "java.lang.System.out",
-                "dst": "null",
-                "src_parent_type": "Invocation",
-                "dst_parent_type": "null",
-                "src_parent": "java.lang.System.out.println(\"Not found: \")",
-                "dst_parent": "null"
-              },
-              "line": 134,
-              "file": "D:\\Daneshgah\\phd-kth\\projects\\commit summarization\\template-based\\coming\\src\\CharSequenceUtils.java"
-            }
-          ]
-        },
-        {
-          "tool-name": "JGenProg",
-          "pattern-name": "JGenProg;any_statement_deep",
-          "Unified_Diff_of-files:": "Starts Below...",
-          "INSERT:": "}",
-          "instance_detail": [
-            {
-              "pattern_action": "ANY",
-              "pattern_entity": {
-                "entity_type": "*",
-                "entity_new value": "*",
-                "entity_role": "*",
-                "entity_parent": {
-                  "entity_type": "*",
-                  "entity_new value": "*",
-                  "entity_role": "Statement",
-                  "entity_parent": "null"
-                }
-              },
-              "concrete_change": {
-                "operator": "INS",
-                "src_type": "Literal",
-                "dst_type": "null",
-                "src": "\"Not found: \"",
-                "dst": "null",
-                "src_parent_type": "Invocation",
-                "dst_parent_type": "null",
-                "src_parent": "java.lang.System.out.println(\"Not found: \")",
-                "dst_parent": "null"
-              },
-              "line": 134,
-              "file": "D:\\Daneshgah\\phd-kth\\projects\\commit summarization\\template-based\\coming\\src\\CharSequenceUtils.java"
-            }
-          ]
-        },
-        {
-          "tool-name": "JGenProg",
-          "pattern-name": "JGenProg;any_statement_deep",
-          "Unified_Diff_of-files:": "Starts Below...",
-          "INSERT:": "}",
-          "instance_detail": [
-            {
-              "pattern_action": "ANY",
-              "pattern_entity": {
-                "entity_type": "*",
-                "entity_new value": "*",
-                "entity_role": "*",
-                "entity_parent": {
-                  "entity_type": "*",
-                  "entity_new value": "*",
-                  "entity_role": "Statement",
-                  "entity_parent": "null"
-                }
-              },
-              "concrete_change": {
-                "operator": "INS",
-                "src_type": "TypeAccess",
-                "dst_type": "null",
-                "src": "java.lang.System",
-                "dst": "null",
-                "src_parent_type": "FieldRead",
-                "dst_parent_type": "null",
-                "src_parent": "java.lang.System.out",
-                "dst_parent": "null"
-              },
-              "line": 134,
-              "file": "D:\\Daneshgah\\phd-kth\\projects\\commit summarization\\template-based\\coming\\src\\CharSequenceUtils.java"
-            }
-          ]
-        },
-        {
-          "tool-name": "NPEfix",
-          "pattern-name": "NPEfix;replacement3",
-          "Unified_Diff_of-files:": "Starts Below...",
-          "INSERT:": "}",
-          "instance_detail": [
-            {
-              "pattern_action": "INS",
-              "pattern_entity": {
-                "entity_type": "Invocation",
-                "entity_new value": "*",
-                "entity_role": "*",
-                "entity_parent": "null"
-              },
-              "concrete_change": {
-                "operator": "INS",
-                "src_type": "Invocation",
-                "dst_type": "null",
-                "src": "java.lang.System.out.println(\"Not found: \")",
-                "dst": "null",
-                "src_parent_type": "Block",
-                "dst_parent_type": "null",
-                "src_parent": "{\r\n    if (cs instanceof java.lang.String) {\r\n        return ((java.lang.String) (cs)).lastIndexOf(searchChar, start);\r\n    }\r\n    final int sz \u003d cs.length();\r\n    if (start \u003c 0) {\r\n        return org.apache.commons.lang3.CharSequenceUtils.NOT_FOUND;\r\n    }\r\n    if (start \u003e\u003d sz) {\r\n        start \u003d sz + 1;\r\n    }\r\n    for (int i \u003d start; i \u003e\u003d 0; --i) {\r\n        if ((cs.charAt(i)) \u003d\u003d searchChar) {\r\n            return i;\r\n        }\r\n    }\r\n    java.lang.System.out.println(\"Not found: \");\r\n    return org.apache.commons.lang3.CharSequenceUtils.NOT_FOUND;\r\n}",
-                "dst_parent": "null"
-              },
-              "line": 134,
-              "file": "D:\\Daneshgah\\phd-kth\\projects\\commit summarization\\template-based\\coming\\src\\CharSequenceUtils.java",
-              "stats": {
-                "number_of_src_entities": 19,
-                "number_of_dst_entities": -1,
-                "src_entity_types": "[java.lang.System, java.io.PrintStream, java.lang.String]",
-                "dst_entity_types": "[]"
-              }
-            }
-          ]
-        },
-        {
-          "tool-name": "Arja",
-          "pattern-name": "Arja;any_statement_shallow",
-          "Unified_Diff_of-files:": "Starts Below...",
-          "INSERT:": "}",
-          "instance_detail": [
-            {
-              "pattern_action": "ANY",
-              "pattern_entity": {
-                "entity_type": "*",
-                "entity_new value": "*",
-                "entity_role": "Statement",
-                "entity_parent": "null"
-              },
-              "concrete_change": {
-                "operator": "INS",
-                "src_type": "Invocation",
-                "dst_type": "null",
-                "src": "java.lang.System.out.println(\"Not found: \")",
-                "dst": "null",
-                "src_parent_type": "Block",
-                "dst_parent_type": "null",
-                "src_parent": "{\r\n    if (cs instanceof java.lang.String) {\r\n        return ((java.lang.String) (cs)).lastIndexOf(searchChar, start);\r\n    }\r\n    final int sz \u003d cs.length();\r\n    if (start \u003c 0) {\r\n        return org.apache.commons.lang3.CharSequenceUtils.NOT_FOUND;\r\n    }\r\n    if (start \u003e\u003d sz) {\r\n        start \u003d sz + 1;\r\n    }\r\n    for (int i \u003d start; i \u003e\u003d 0; --i) {\r\n        if ((cs.charAt(i)) \u003d\u003d searchChar) {\r\n            return i;\r\n        }\r\n    }\r\n    java.lang.System.out.println(\"Not found: \");\r\n    return org.apache.commons.lang3.CharSequenceUtils.NOT_FOUND;\r\n}",
-                "dst_parent": "null"
-              },
-              "line": 134,
-              "file": "D:\\Daneshgah\\phd-kth\\projects\\commit summarization\\template-based\\coming\\src\\CharSequenceUtils.java",
-              "stats": {
-                "number_of_src_entities": 19,
-                "number_of_dst_entities": -1,
-                "src_entity_types": "[java.lang.System, java.io.PrintStream, java.lang.String]",
-                "dst_entity_types": "[]"
-              }
-            }
-          ]
-        },
-        {
-          "tool-name": "Arja",
-          "pattern-name": "Arja;any_statement_deep",
-          "Unified_Diff_of-files:": "Starts Below...",
-          "INSERT:": "}",
-          "instance_detail": [
-            {
-              "pattern_action": "ANY",
-              "pattern_entity": {
-                "entity_type": "*",
-                "entity_new value": "*",
-                "entity_role": "*",
-                "entity_parent": {
-                  "entity_type": "*",
-                  "entity_new value": "*",
-                  "entity_role": "Statement",
-                  "entity_parent": "null"
-                }
-              },
-              "concrete_change": {
-                "operator": "INS",
-                "src_type": "FieldRead",
-                "dst_type": "null",
-                "src": "java.lang.System.out",
-                "dst": "null",
-                "src_parent_type": "Invocation",
-                "dst_parent_type": "null",
-                "src_parent": "java.lang.System.out.println(\"Not found: \")",
-                "dst_parent": "null"
-              },
-              "line": 134,
-              "file": "D:\\Daneshgah\\phd-kth\\projects\\commit summarization\\template-based\\coming\\src\\CharSequenceUtils.java"
-            }
-          ]
-        },
-        {
-          "tool-name": "Arja",
-          "pattern-name": "Arja;any_statement_deep",
-          "Unified_Diff_of-files:": "Starts Below...",
-          "INSERT:": "}",
-          "instance_detail": [
-            {
-              "pattern_action": "ANY",
-              "pattern_entity": {
-                "entity_type": "*",
-                "entity_new value": "*",
-                "entity_role": "*",
-                "entity_parent": {
-                  "entity_type": "*",
-                  "entity_new value": "*",
-                  "entity_role": "Statement",
-                  "entity_parent": "null"
-                }
-              },
-              "concrete_change": {
-                "operator": "INS",
-                "src_type": "Literal",
-                "dst_type": "null",
-                "src": "\"Not found: \"",
-                "dst": "null",
-                "src_parent_type": "Invocation",
-                "dst_parent_type": "null",
-                "src_parent": "java.lang.System.out.println(\"Not found: \")",
-                "dst_parent": "null"
-              },
-              "line": 134,
-              "file": "D:\\Daneshgah\\phd-kth\\projects\\commit summarization\\template-based\\coming\\src\\CharSequenceUtils.java"
-            }
-          ]
-        },
-        {
-          "tool-name": "Arja",
-          "pattern-name": "Arja;any_statement_deep",
-          "Unified_Diff_of-files:": "Starts Below...",
-          "INSERT:": "}",
-          "instance_detail": [
-            {
-              "pattern_action": "ANY",
-              "pattern_entity": {
-                "entity_type": "*",
-                "entity_new value": "*",
-                "entity_role": "*",
-                "entity_parent": {
-                  "entity_type": "*",
-                  "entity_new value": "*",
-                  "entity_role": "Statement",
-                  "entity_parent": "null"
-                }
-              },
-              "concrete_change": {
-                "operator": "INS",
-                "src_type": "TypeAccess",
-                "dst_type": "null",
-                "src": "java.lang.System",
-                "dst": "null",
-                "src_parent_type": "FieldRead",
-                "dst_parent_type": "null",
-                "src_parent": "java.lang.System.out",
-                "dst_parent": "null"
-              },
-              "line": 134,
-              "file": "D:\\Daneshgah\\phd-kth\\projects\\commit summarization\\template-based\\coming\\src\\CharSequenceUtils.java"
-            }
-          ]
-        },
-        {
-          "tool-name": "Elixir",
-          "pattern-name": "Elixir;Insert_Invocation",
-          "Unified_Diff_of-files:": "Starts Below...",
-          "INSERT:": "}",
-          "instance_detail": [
-            {
-              "pattern_action": "INS",
-              "pattern_entity": {
-                "entity_type": "Invocation",
-                "entity_new value": "*",
-                "entity_role": "*",
-                "entity_parent": "null"
-              },
-              "concrete_change": {
-                "operator": "INS",
-                "src_type": "Invocation",
-                "dst_type": "null",
-                "src": "java.lang.System.out.println(\"Not found: \")",
-                "dst": "null",
-                "src_parent_type": "Block",
-                "dst_parent_type": "null",
-                "src_parent": "{\r\n    if (cs instanceof java.lang.String) {\r\n        return ((java.lang.String) (cs)).lastIndexOf(searchChar, start);\r\n    }\r\n    final int sz \u003d cs.length();\r\n    if (start \u003c 0) {\r\n        return org.apache.commons.lang3.CharSequenceUtils.NOT_FOUND;\r\n    }\r\n    if (start \u003e\u003d sz) {\r\n        start \u003d sz + 1;\r\n    }\r\n    for (int i \u003d start; i \u003e\u003d 0; --i) {\r\n        if ((cs.charAt(i)) \u003d\u003d searchChar) {\r\n            return i;\r\n        }\r\n    }\r\n    java.lang.System.out.println(\"Not found: \");\r\n    return org.apache.commons.lang3.CharSequenceUtils.NOT_FOUND;\r\n}",
-                "dst_parent": "null"
-              },
-              "line": 134,
-              "file": "D:\\Daneshgah\\phd-kth\\projects\\commit summarization\\template-based\\coming\\src\\CharSequenceUtils.java",
-              "stats": {
-                "number_of_src_entities": 19,
-                "number_of_dst_entities": -1,
-                "src_entity_types": "[java.lang.System, java.io.PrintStream, java.lang.String]",
-                "dst_entity_types": "[]"
-              }
-            }
-          ]
-        }
-      ]
-    },
-    {
-      "revision": "6dac8ae81bd03bcae1e1fade064d3bb03de472c0",
-      "repairability": [
-        {
-          "tool-name": "JMutRepair",
-          "pattern-name": "JMutRepair;binary_1",
-          "Unified_Diff_of-files:": "Starts Below...",
-          "CHANGE_old:": "            if (c1 \u003d\u003d c2) {",
-          "CHANGE_new:": "            if (c1 !\u003d c2) {",
-          "instance_detail": [
-            {
-              "pattern_action": "UPD",
-              "pattern_entity": {
-                "entity_type": "BinaryOperator",
-                "entity_new value": "*",
-                "entity_role": "*",
-                "entity_parent": "null"
-              },
-              "concrete_change": {
-                "operator": "UPD",
-                "src_type": "BinaryOperator",
-                "dst_type": "BinaryOperator",
-                "src": "i \u003c sz",
-                "dst": "i \u003c\u003d sz",
-                "src_parent_type": "For",
-                "dst_parent_type": "For",
-                "src_parent": "for (int i \u003d 0; i \u003c sz; i++) {\r\n    array[i] \u003d cs.charAt((i + (sz + 1)));\r\n}",
-                "dst_parent": "for (int i \u003d 0; i \u003c\u003d sz; i++) {\r\n    array[i] \u003d cs.charAt((i + (sz + 1)));\r\n}"
-              },
-              "line": 171,
-              "file": "D:\\Daneshgah\\phd-kth\\projects\\commit summarization\\template-based\\coming\\src\\CharSequenceUtils.java",
-              "stats": {
-                "number_of_src_entities": 8,
-                "number_of_dst_entities": 8,
+                "number_of_src_entities": 40,
+                "number_of_dst_entities": 40,
                 "src_entity_types": "[int, boolean]",
                 "dst_entity_types": "[int, boolean]"
-              }
-            }
-          ]
-        },
-        {
-          "tool-name": "JMutRepair",
-          "pattern-name": "JMutRepair;binary_1",
-          "Unified_Diff_of-files:": "Starts Below...",
-          "CHANGE_old:": "            if (c1 \u003d\u003d c2) {",
-          "CHANGE_new:": "            if (c1 !\u003d c2) {",
-          "instance_detail": [
-            {
-              "pattern_action": "UPD",
-              "pattern_entity": {
-                "entity_type": "BinaryOperator",
-                "entity_new value": "*",
-                "entity_role": "*",
-                "entity_parent": "null"
-              },
-              "concrete_change": {
-                "operator": "UPD",
-                "src_type": "BinaryOperator",
-                "dst_type": "BinaryOperator",
-                "src": "c1 \u003d\u003d c2",
-                "dst": "c1 !\u003d c2",
-                "src_parent_type": "If",
-                "dst_parent_type": "If",
-                "src_parent": "if (c1 \u003d\u003d c2) {\r\n    continue;\r\n}",
-                "dst_parent": "if (c1 !\u003d c2) {\r\n    continue;\r\n}"
-              },
-              "line": 201,
-              "file": "D:\\Daneshgah\\phd-kth\\projects\\commit summarization\\template-based\\coming\\src\\CharSequenceUtils.java",
-              "stats": {
-                "number_of_src_entities": 8,
-                "number_of_dst_entities": 8,
-                "src_entity_types": "[boolean, char]",
-                "dst_entity_types": "[boolean, char]"
-              }
-            }
-          ]
-        },
-        {
-          "tool-name": "Nopol",
-          "pattern-name": "Nopol;if_condition_upd_shallow",
-          "Unified_Diff_of-files:": "Starts Below...",
-          "CHANGE_old:": "            if (c1 \u003d\u003d c2) {",
-          "CHANGE_new:": "            if (c1 !\u003d c2) {",
-          "instance_detail": [
-            {
-              "pattern_action": "ANY",
-              "pattern_entity": {
-                "entity_type": "*",
-                "entity_new value": "*",
-                "entity_role": "condition",
-                "entity_parent": {
-                  "entity_type": "If",
-                  "entity_new value": "*",
-                  "entity_role": "*",
-                  "entity_parent": "null"
-                }
-              },
-              "concrete_change": {
-                "operator": "UPD",
-                "src_type": "BinaryOperator",
-                "dst_type": "BinaryOperator",
-                "src": "c1 \u003d\u003d c2",
-                "dst": "c1 !\u003d c2",
-                "src_parent_type": "If",
-                "dst_parent_type": "If",
-                "src_parent": "if (c1 \u003d\u003d c2) {\r\n    continue;\r\n}",
-                "dst_parent": "if (c1 !\u003d c2) {\r\n    continue;\r\n}"
-              },
-              "line": 201,
-              "file": "D:\\Daneshgah\\phd-kth\\projects\\commit summarization\\template-based\\coming\\src\\CharSequenceUtils.java",
-              "stats": {
-                "number_of_src_entities": 8,
-                "number_of_dst_entities": 8,
-                "src_entity_types": "[boolean, char]",
-                "dst_entity_types": "[boolean, char]"
-              }
-            }
-          ]
-        },
-        {
-          "tool-name": "JGenProg",
-          "pattern-name": "JGenProg;any_statement_deep",
-          "Unified_Diff_of-files:": "Starts Below...",
-          "CHANGE_old:": "            if (c1 \u003d\u003d c2) {",
-          "CHANGE_new:": "            if (c1 !\u003d c2) {",
-          "instance_detail": [
-            {
-              "pattern_action": "ANY",
-              "pattern_entity": {
-                "entity_type": "*",
-                "entity_new value": "*",
-                "entity_role": "*",
-                "entity_parent": {
-                  "entity_type": "*",
-                  "entity_new value": "*",
-                  "entity_role": "Statement",
-                  "entity_parent": "null"
-                }
-              },
-              "concrete_change": {
-                "operator": "UPD",
-                "src_type": "BinaryOperator",
-                "dst_type": "BinaryOperator",
-                "src": "i \u003c sz",
-                "dst": "i \u003c\u003d sz",
-                "src_parent_type": "For",
-                "dst_parent_type": "For",
-                "src_parent": "for (int i \u003d 0; i \u003c sz; i++) {\r\n    array[i] \u003d cs.charAt((i + (sz + 1)));\r\n}",
-                "dst_parent": "for (int i \u003d 0; i \u003c\u003d sz; i++) {\r\n    array[i] \u003d cs.charAt((i + (sz + 1)));\r\n}"
-              },
-              "line": 171,
-              "file": "D:\\Daneshgah\\phd-kth\\projects\\commit summarization\\template-based\\coming\\src\\CharSequenceUtils.java",
-              "stats": {
-                "number_of_src_entities": 8,
-                "number_of_dst_entities": 8,
-                "src_entity_types": "[int, boolean]",
-                "dst_entity_types": "[int, boolean]"
-              }
-            }
-          ]
-        },
-        {
-          "tool-name": "JGenProg",
-          "pattern-name": "JGenProg;any_statement_deep",
-          "Unified_Diff_of-files:": "Starts Below...",
-          "CHANGE_old:": "            if (c1 \u003d\u003d c2) {",
-          "CHANGE_new:": "            if (c1 !\u003d c2) {",
-          "instance_detail": [
-            {
-              "pattern_action": "ANY",
-              "pattern_entity": {
-                "entity_type": "*",
-                "entity_new value": "*",
-                "entity_role": "*",
-                "entity_parent": {
-                  "entity_type": "*",
-                  "entity_new value": "*",
-                  "entity_role": "Statement",
-                  "entity_parent": "null"
-                }
-              },
-              "concrete_change": {
-                "operator": "UPD",
-                "src_type": "BinaryOperator",
-                "dst_type": "BinaryOperator",
-                "src": "c1 \u003d\u003d c2",
-                "dst": "c1 !\u003d c2",
-                "src_parent_type": "If",
-                "dst_parent_type": "If",
-                "src_parent": "if (c1 \u003d\u003d c2) {\r\n    continue;\r\n}",
-                "dst_parent": "if (c1 !\u003d c2) {\r\n    continue;\r\n}"
-              },
-              "line": 201,
-              "file": "D:\\Daneshgah\\phd-kth\\projects\\commit summarization\\template-based\\coming\\src\\CharSequenceUtils.java",
-              "stats": {
-                "number_of_src_entities": 8,
-                "number_of_dst_entities": 8,
-                "src_entity_types": "[boolean, char]",
-                "dst_entity_types": "[boolean, char]"
-              }
-            }
-          ]
-        },
-        {
-          "tool-name": "Arja",
-          "pattern-name": "Arja;any_statement_deep",
-          "Unified_Diff_of-files:": "Starts Below...",
-          "CHANGE_old:": "            if (c1 \u003d\u003d c2) {",
-          "CHANGE_new:": "            if (c1 !\u003d c2) {",
-          "instance_detail": [
-            {
-              "pattern_action": "ANY",
-              "pattern_entity": {
-                "entity_type": "*",
-                "entity_new value": "*",
-                "entity_role": "*",
-                "entity_parent": {
-                  "entity_type": "*",
-                  "entity_new value": "*",
-                  "entity_role": "Statement",
-                  "entity_parent": "null"
-                }
-              },
-              "concrete_change": {
-                "operator": "UPD",
-                "src_type": "BinaryOperator",
-                "dst_type": "BinaryOperator",
-                "src": "i \u003c sz",
-                "dst": "i \u003c\u003d sz",
-                "src_parent_type": "For",
-                "dst_parent_type": "For",
-                "src_parent": "for (int i \u003d 0; i \u003c sz; i++) {\r\n    array[i] \u003d cs.charAt((i + (sz + 1)));\r\n}",
-                "dst_parent": "for (int i \u003d 0; i \u003c\u003d sz; i++) {\r\n    array[i] \u003d cs.charAt((i + (sz + 1)));\r\n}"
-              },
-              "line": 171,
-              "file": "D:\\Daneshgah\\phd-kth\\projects\\commit summarization\\template-based\\coming\\src\\CharSequenceUtils.java",
-              "stats": {
-                "number_of_src_entities": 8,
-                "number_of_dst_entities": 8,
-                "src_entity_types": "[int, boolean]",
-                "dst_entity_types": "[int, boolean]"
-              }
-            }
-          ]
-        },
-        {
-          "tool-name": "Arja",
-          "pattern-name": "Arja;any_statement_deep",
-          "Unified_Diff_of-files:": "Starts Below...",
-          "CHANGE_old:": "            if (c1 \u003d\u003d c2) {",
-          "CHANGE_new:": "            if (c1 !\u003d c2) {",
-          "instance_detail": [
-            {
-              "pattern_action": "ANY",
-              "pattern_entity": {
-                "entity_type": "*",
-                "entity_new value": "*",
-                "entity_role": "*",
-                "entity_parent": {
-                  "entity_type": "*",
-                  "entity_new value": "*",
-                  "entity_role": "Statement",
-                  "entity_parent": "null"
-                }
-              },
-              "concrete_change": {
-                "operator": "UPD",
-                "src_type": "BinaryOperator",
-                "dst_type": "BinaryOperator",
-                "src": "c1 \u003d\u003d c2",
-                "dst": "c1 !\u003d c2",
-                "src_parent_type": "If",
-                "dst_parent_type": "If",
-                "src_parent": "if (c1 \u003d\u003d c2) {\r\n    continue;\r\n}",
-                "dst_parent": "if (c1 !\u003d c2) {\r\n    continue;\r\n}"
-              },
-              "line": 201,
-              "file": "D:\\Daneshgah\\phd-kth\\projects\\commit summarization\\template-based\\coming\\src\\CharSequenceUtils.java",
-              "stats": {
-                "number_of_src_entities": 8,
-                "number_of_dst_entities": 8,
-                "src_entity_types": "[boolean, char]",
-                "dst_entity_types": "[boolean, char]"
-              }
-            }
-          ]
-        },
-        {
-          "tool-name": "Elixir",
-          "pattern-name": "Elixir;BO_change",
-          "Unified_Diff_of-files:": "Starts Below...",
-          "CHANGE_old:": "            if (c1 \u003d\u003d c2) {",
-          "CHANGE_new:": "            if (c1 !\u003d c2) {",
-          "instance_detail": [
-            {
-              "pattern_action": "UPD",
-              "pattern_entity": {
-                "entity_type": "BinaryOperator",
-                "entity_new value": "*",
-                "entity_role": "*",
-                "entity_parent": "null"
-              },
-              "concrete_change": {
-                "operator": "UPD",
-                "src_type": "BinaryOperator",
-                "dst_type": "BinaryOperator",
-                "src": "i \u003c sz",
-                "dst": "i \u003c\u003d sz",
-                "src_parent_type": "For",
-                "dst_parent_type": "For",
-                "src_parent": "for (int i \u003d 0; i \u003c sz; i++) {\r\n    array[i] \u003d cs.charAt((i + (sz + 1)));\r\n}",
-                "dst_parent": "for (int i \u003d 0; i \u003c\u003d sz; i++) {\r\n    array[i] \u003d cs.charAt((i + (sz + 1)));\r\n}"
-              },
-              "line": 171,
-              "file": "D:\\Daneshgah\\phd-kth\\projects\\commit summarization\\template-based\\coming\\src\\CharSequenceUtils.java",
-              "stats": {
-                "number_of_src_entities": 8,
-                "number_of_dst_entities": 8,
-                "src_entity_types": "[int, boolean]",
-                "dst_entity_types": "[int, boolean]"
-              }
-            }
-          ]
-        },
-        {
-          "tool-name": "Elixir",
-          "pattern-name": "Elixir;BO_change",
-          "Unified_Diff_of-files:": "Starts Below...",
-          "CHANGE_old:": "            if (c1 \u003d\u003d c2) {",
-          "CHANGE_new:": "            if (c1 !\u003d c2) {",
-          "instance_detail": [
-            {
-              "pattern_action": "UPD",
-              "pattern_entity": {
-                "entity_type": "BinaryOperator",
-                "entity_new value": "*",
-                "entity_role": "*",
-                "entity_parent": "null"
-              },
-              "concrete_change": {
-                "operator": "UPD",
-                "src_type": "BinaryOperator",
-                "dst_type": "BinaryOperator",
-                "src": "c1 \u003d\u003d c2",
-                "dst": "c1 !\u003d c2",
-                "src_parent_type": "If",
-                "dst_parent_type": "If",
-                "src_parent": "if (c1 \u003d\u003d c2) {\r\n    continue;\r\n}",
-                "dst_parent": "if (c1 !\u003d c2) {\r\n    continue;\r\n}"
-              },
-              "line": 201,
-              "file": "D:\\Daneshgah\\phd-kth\\projects\\commit summarization\\template-based\\coming\\src\\CharSequenceUtils.java",
-              "stats": {
-                "number_of_src_entities": 8,
-                "number_of_dst_entities": 8,
-                "src_entity_types": "[boolean, char]",
-                "dst_entity_types": "[boolean, char]"
-              }
-            }
-          ]
-        },
-        {
-          "tool-name": "Cardumen",
-          "pattern-name": "Cardumen;expression_replacement_by_upd",
-          "Unified_Diff_of-files:": "Starts Below...",
-          "CHANGE_old:": "            if (c1 \u003d\u003d c2) {",
-          "CHANGE_new:": "            if (c1 !\u003d c2) {",
-          "instance_detail": [
-            {
-              "pattern_action": "UPD",
-              "pattern_entity": {
-                "entity_type": "Expression",
-                "entity_new value": "*",
-                "entity_role": "*",
-                "entity_parent": "null"
-              },
-              "concrete_change": {
-                "operator": "UPD",
-                "src_type": "BinaryOperator",
-                "dst_type": "BinaryOperator",
-                "src": "i \u003c sz",
-                "dst": "i \u003c\u003d sz",
-                "src_parent_type": "For",
-                "dst_parent_type": "For",
-                "src_parent": "for (int i \u003d 0; i \u003c sz; i++) {\r\n    array[i] \u003d cs.charAt((i + (sz + 1)));\r\n}",
-                "dst_parent": "for (int i \u003d 0; i \u003c\u003d sz; i++) {\r\n    array[i] \u003d cs.charAt((i + (sz + 1)));\r\n}"
-              },
-              "line": 171,
-              "file": "D:\\Daneshgah\\phd-kth\\projects\\commit summarization\\template-based\\coming\\src\\CharSequenceUtils.java",
-              "stats": {
-                "number_of_src_entities": 8,
-                "number_of_dst_entities": 8,
-                "src_entity_types": "[int, boolean]",
-                "dst_entity_types": "[int, boolean]"
-              }
-            }
-          ]
-        },
-        {
-          "tool-name": "Cardumen",
-          "pattern-name": "Cardumen;expression_replacement_by_upd",
-          "Unified_Diff_of-files:": "Starts Below...",
-          "CHANGE_old:": "            if (c1 \u003d\u003d c2) {",
-          "CHANGE_new:": "            if (c1 !\u003d c2) {",
-          "instance_detail": [
-            {
-              "pattern_action": "UPD",
-              "pattern_entity": {
-                "entity_type": "Expression",
-                "entity_new value": "*",
-                "entity_role": "*",
-                "entity_parent": "null"
-              },
-              "concrete_change": {
-                "operator": "UPD",
-                "src_type": "BinaryOperator",
-                "dst_type": "BinaryOperator",
-                "src": "c1 \u003d\u003d c2",
-                "dst": "c1 !\u003d c2",
-                "src_parent_type": "If",
-                "dst_parent_type": "If",
-                "src_parent": "if (c1 \u003d\u003d c2) {\r\n    continue;\r\n}",
-                "dst_parent": "if (c1 !\u003d c2) {\r\n    continue;\r\n}"
-              },
-              "line": 201,
-              "file": "D:\\Daneshgah\\phd-kth\\projects\\commit summarization\\template-based\\coming\\src\\CharSequenceUtils.java",
-              "stats": {
-                "number_of_src_entities": 8,
-                "number_of_dst_entities": 8,
-                "src_entity_types": "[boolean, char]",
-                "dst_entity_types": "[boolean, char]"
-              }
-            }
-          ]
-        }
-      ]
-    },
-    {
-      "revision": "fe76517014e580ddcb40ac04ea824d54ba741c8b",
-      "repairability": [
-        {
-          "tool-name": "Nopol",
-          "pattern-name": "Nopol;if_condition_ins_deep",
-          "Unified_Diff_of-files:": "Starts Below...",
-          "INSERT:": "           if(c\u0026gt;0)///MM",
-          "instance_detail": [
-            {
-              "pattern_action": "INS",
-              "pattern_entity": {
-                "entity_type": "If",
-                "entity_new value": "*",
-                "entity_role": "*",
-                "entity_parent": "null"
-              },
-              "concrete_change": {
-                "operator": "INS",
-                "src_type": "If",
-                "dst_type": "null",
-                "src": "if (c \u003e 0)\r\n    result \u003d (31 * result) + c;\r\n",
-                "dst": "null",
-                "src_parent_type": "Block",
-                "dst_parent_type": "null",
-                "src_parent": "{\r\n    final int c \u003d org.apache.commons.math3.util.MathUtils.hash(comp);\r\n    if (c \u003e 0)\r\n        result \u003d (31 * result) + c;\r\n\r\n}",
-                "dst_parent": "null"
-              },
-              "line": 291,
-              "file": "D:\\Daneshgah\\phd-kth\\projects\\commit summarization\\template-based\\coming\\src\\Quaternion.java",
-              "stats": {
-                "number_of_src_entities": 26,
-                "number_of_dst_entities": -1,
-                "src_entity_types": "[int, boolean]",
-                "dst_entity_types": "[]"
-              }
-            },
-            {
-              "pattern_action": "MOV",
-              "pattern_entity": {
-                "entity_type": "*",
-                "entity_new value": "*",
-                "entity_role": "*",
-                "entity_parent": {
-                  "entity_type": "*",
-                  "entity_new value": "*",
-                  "entity_role": "Then",
-                  "entity_parent": {
-                    "entity_type": "If",
-                    "entity_new value": "*",
-                    "entity_role": "*",
-                    "entity_parent": "null"
-                  }
-                }
-              },
-              "concrete_change": {
-                "operator": "MOV",
-                "src_type": "Assignment",
-                "dst_type": "Assignment",
-                "src": "result \u003d (31 * result) + c",
-                "dst": "result \u003d (31 * result) + c",
-                "src_parent_type": "Block",
-                "dst_parent_type": "Block",
-                "src_parent": "{\r\n    final int c \u003d org.apache.commons.math3.util.MathUtils.hash(comp);\r\n    result \u003d (31 * result) + c;\r\n}",
-                "dst_parent": "result \u003d (31 * result) + c;\r\n"
-              },
-              "line": 291,
-              "file": "D:\\Daneshgah\\phd-kth\\projects\\commit summarization\\template-based\\coming\\src\\Quaternion.java",
-              "stats": {
-                "number_of_src_entities": 17,
-                "number_of_dst_entities": 17,
-                "src_entity_types": "[int]",
-                "dst_entity_types": "[int]"
-              }
-            }
-          ]
-        },
-        {
-          "tool-name": "JGenProg",
-          "pattern-name": "JGenProg;any_statement_shallow",
-          "Unified_Diff_of-files:": "Starts Below...",
-          "INSERT:": "           if(c\u0026gt;0)///MM",
-          "instance_detail": [
-            {
-              "pattern_action": "ANY",
-              "pattern_entity": {
-                "entity_type": "*",
-                "entity_new value": "*",
-                "entity_role": "Statement",
-                "entity_parent": "null"
-              },
-              "concrete_change": {
-                "operator": "INS",
-                "src_type": "If",
-                "dst_type": "null",
-                "src": "if (c \u003e 0)\r\n    result \u003d (31 * result) + c;\r\n",
-                "dst": "null",
-                "src_parent_type": "Block",
-                "dst_parent_type": "null",
-                "src_parent": "{\r\n    final int c \u003d org.apache.commons.math3.util.MathUtils.hash(comp);\r\n    if (c \u003e 0)\r\n        result \u003d (31 * result) + c;\r\n\r\n}",
-                "dst_parent": "null"
-              },
-              "line": 291,
-              "file": "D:\\Daneshgah\\phd-kth\\projects\\commit summarization\\template-based\\coming\\src\\Quaternion.java",
-              "stats": {
-                "number_of_src_entities": 26,
-                "number_of_dst_entities": -1,
-                "src_entity_types": "[int, boolean]",
-                "dst_entity_types": "[]"
-              }
-            }
-          ]
-        },
-        {
-          "tool-name": "JGenProg",
-          "pattern-name": "JGenProg;any_statement_shallow",
-          "Unified_Diff_of-files:": "Starts Below...",
-          "INSERT:": "           if(c\u0026gt;0)///MM",
-          "instance_detail": [
-            {
-              "pattern_action": "ANY",
-              "pattern_entity": {
-                "entity_type": "*",
-                "entity_new value": "*",
-                "entity_role": "Statement",
-                "entity_parent": "null"
-              },
-              "concrete_change": {
-                "operator": "MOV",
-                "src_type": "Assignment",
-                "dst_type": "Assignment",
-                "src": "result \u003d (31 * result) + c",
-                "dst": "result \u003d (31 * result) + c",
-                "src_parent_type": "Block",
-                "dst_parent_type": "Block",
-                "src_parent": "{\r\n    final int c \u003d org.apache.commons.math3.util.MathUtils.hash(comp);\r\n    result \u003d (31 * result) + c;\r\n}",
-                "dst_parent": "result \u003d (31 * result) + c;\r\n"
-              },
-              "line": 291,
-              "file": "D:\\Daneshgah\\phd-kth\\projects\\commit summarization\\template-based\\coming\\src\\Quaternion.java",
-              "stats": {
-                "number_of_src_entities": 17,
-                "number_of_dst_entities": 17,
-                "src_entity_types": "[int]",
-                "dst_entity_types": "[int]"
-              }
-            }
-          ]
-        },
-        {
-          "tool-name": "JGenProg",
-          "pattern-name": "JGenProg;any_statement_deep",
-          "Unified_Diff_of-files:": "Starts Below...",
-          "INSERT:": "           if(c\u0026gt;0)///MM",
-          "instance_detail": [
-            {
-              "pattern_action": "ANY",
-              "pattern_entity": {
-                "entity_type": "*",
-                "entity_new value": "*",
-                "entity_role": "*",
-                "entity_parent": {
-                  "entity_type": "*",
-                  "entity_new value": "*",
-                  "entity_role": "Statement",
-                  "entity_parent": "null"
-                }
-              },
-              "concrete_change": {
-                "operator": "INS",
-                "src_type": "If",
-                "dst_type": "null",
-                "src": "if (c \u003e 0)\r\n    result \u003d (31 * result) + c;\r\n",
-                "dst": "null",
-                "src_parent_type": "Block",
-                "dst_parent_type": "null",
-                "src_parent": "{\r\n    final int c \u003d org.apache.commons.math3.util.MathUtils.hash(comp);\r\n    if (c \u003e 0)\r\n        result \u003d (31 * result) + c;\r\n\r\n}",
-                "dst_parent": "null"
-              },
-              "line": 291,
-              "file": "D:\\Daneshgah\\phd-kth\\projects\\commit summarization\\template-based\\coming\\src\\Quaternion.java",
-              "stats": {
-                "number_of_src_entities": 26,
-                "number_of_dst_entities": -1,
-                "src_entity_types": "[int, boolean]",
-                "dst_entity_types": "[]"
-              }
-            }
-          ]
-        },
-        {
-          "tool-name": "JGenProg",
-          "pattern-name": "JGenProg;any_statement_deep",
-          "Unified_Diff_of-files:": "Starts Below...",
-          "INSERT:": "           if(c\u0026gt;0)///MM",
-          "instance_detail": [
-            {
-              "pattern_action": "ANY",
-              "pattern_entity": {
-                "entity_type": "*",
-                "entity_new value": "*",
-                "entity_role": "*",
-                "entity_parent": {
-                  "entity_type": "*",
-                  "entity_new value": "*",
-                  "entity_role": "Statement",
-                  "entity_parent": "null"
-                }
-              },
-              "concrete_change": {
-                "operator": "INS",
-                "src_type": "BinaryOperator",
-                "dst_type": "null",
-                "src": "c \u003e 0",
-                "dst": "null",
-                "src_parent_type": "If",
-                "dst_parent_type": "null",
-                "src_parent": "if (c \u003e 0)\r\n    result \u003d (31 * result) + c;\r\n",
-                "dst_parent": "null"
-              },
-              "line": 291,
-              "file": "D:\\Daneshgah\\phd-kth\\projects\\commit summarization\\template-based\\coming\\src\\Quaternion.java"
-            }
-          ]
-        },
-        {
-          "tool-name": "JGenProg",
-          "pattern-name": "JGenProg;any_statement_deep",
-          "Unified_Diff_of-files:": "Starts Below...",
-          "INSERT:": "           if(c\u0026gt;0)///MM",
-          "instance_detail": [
-            {
-              "pattern_action": "ANY",
-              "pattern_entity": {
-                "entity_type": "*",
-                "entity_new value": "*",
-                "entity_role": "*",
-                "entity_parent": {
-                  "entity_type": "*",
-                  "entity_new value": "*",
-                  "entity_role": "Statement",
-                  "entity_parent": "null"
-                }
-              },
-              "concrete_change": {
-                "operator": "INS",
-                "src_type": "Block",
-                "dst_type": "null",
-                "src": "result \u003d (31 * result) + c;\r\n",
-                "dst": "null",
-                "src_parent_type": "If",
-                "dst_parent_type": "null",
-                "src_parent": "if (c \u003e 0)\r\n    result \u003d (31 * result) + c;\r\n",
-                "dst_parent": "null"
-              },
-              "line": 292,
-              "file": "D:\\Daneshgah\\phd-kth\\projects\\commit summarization\\template-based\\coming\\src\\Quaternion.java"
-            }
-          ]
-        },
-        {
-          "tool-name": "JGenProg",
-          "pattern-name": "JGenProg;any_statement_deep",
-          "Unified_Diff_of-files:": "Starts Below...",
-          "INSERT:": "           if(c\u0026gt;0)///MM",
-          "instance_detail": [
-            {
-              "pattern_action": "ANY",
-              "pattern_entity": {
-                "entity_type": "*",
-                "entity_new value": "*",
-                "entity_role": "*",
-                "entity_parent": {
-                  "entity_type": "*",
-                  "entity_new value": "*",
-                  "entity_role": "Statement",
-                  "entity_parent": "null"
-                }
-              },
-              "concrete_change": {
-                "operator": "INS",
-                "src_type": "VariableRead",
-                "dst_type": "null",
-                "src": "c",
-                "dst": "null",
-                "src_parent_type": "BinaryOperator",
-                "dst_parent_type": "null",
-                "src_parent": "c \u003e 0",
-                "dst_parent": "null"
-              },
-              "line": 291,
-              "file": "D:\\Daneshgah\\phd-kth\\projects\\commit summarization\\template-based\\coming\\src\\Quaternion.java"
-            }
-          ]
-        },
-        {
-          "tool-name": "JGenProg",
-          "pattern-name": "JGenProg;any_statement_deep",
-          "Unified_Diff_of-files:": "Starts Below...",
-          "INSERT:": "           if(c\u0026gt;0)///MM",
-          "instance_detail": [
-            {
-              "pattern_action": "ANY",
-              "pattern_entity": {
-                "entity_type": "*",
-                "entity_new value": "*",
-                "entity_role": "*",
-                "entity_parent": {
-                  "entity_type": "*",
-                  "entity_new value": "*",
-                  "entity_role": "Statement",
-                  "entity_parent": "null"
-                }
-              },
-              "concrete_change": {
-                "operator": "INS",
-                "src_type": "Literal",
-                "dst_type": "null",
-                "src": "0",
-                "dst": "null",
-                "src_parent_type": "BinaryOperator",
-                "dst_parent_type": "null",
-                "src_parent": "c \u003e 0",
-                "dst_parent": "null"
-              },
-              "line": 291,
-              "file": "D:\\Daneshgah\\phd-kth\\projects\\commit summarization\\template-based\\coming\\src\\Quaternion.java"
-            }
-          ]
-        },
-        {
-          "tool-name": "JGenProg",
-          "pattern-name": "JGenProg;any_statement_deep",
-          "Unified_Diff_of-files:": "Starts Below...",
-          "INSERT:": "           if(c\u0026gt;0)///MM",
-          "instance_detail": [
-            {
-              "pattern_action": "ANY",
-              "pattern_entity": {
-                "entity_type": "*",
-                "entity_new value": "*",
-                "entity_role": "*",
-                "entity_parent": {
-                  "entity_type": "*",
-                  "entity_new value": "*",
-                  "entity_role": "Statement",
-                  "entity_parent": "null"
-                }
-              },
-              "concrete_change": {
-                "operator": "MOV",
-                "src_type": "Assignment",
-                "dst_type": "Assignment",
-                "src": "result \u003d (31 * result) + c",
-                "dst": "result \u003d (31 * result) + c",
-                "src_parent_type": "Block",
-                "dst_parent_type": "Block",
-                "src_parent": "{\r\n    final int c \u003d org.apache.commons.math3.util.MathUtils.hash(comp);\r\n    result \u003d (31 * result) + c;\r\n}",
-                "dst_parent": "result \u003d (31 * result) + c;\r\n"
-              },
-              "line": 291,
-              "file": "D:\\Daneshgah\\phd-kth\\projects\\commit summarization\\template-based\\coming\\src\\Quaternion.java",
-              "stats": {
-                "number_of_src_entities": 17,
-                "number_of_dst_entities": 17,
-                "src_entity_types": "[int]",
-                "dst_entity_types": "[int]"
-              }
-            }
-          ]
-        },
-        {
-          "tool-name": "NPEfix",
-          "pattern-name": "NPEfix;replacement4",
-          "Unified_Diff_of-files:": "Starts Below...",
-          "INSERT:": "           if(c\u0026gt;0)///MM",
-          "instance_detail": [
-            {
-              "pattern_action": "MOV",
-              "pattern_entity": {
-                "entity_type": "Assignment",
-                "entity_new value": "*",
-                "entity_role": "*",
-                "entity_parent": "null"
-              },
-              "concrete_change": {
-                "operator": "MOV",
-                "src_type": "Assignment",
-                "dst_type": "Assignment",
-                "src": "result \u003d (31 * result) + c",
-                "dst": "result \u003d (31 * result) + c",
-                "src_parent_type": "Block",
-                "dst_parent_type": "Block",
-                "src_parent": "{\r\n    final int c \u003d org.apache.commons.math3.util.MathUtils.hash(comp);\r\n    result \u003d (31 * result) + c;\r\n}",
-                "dst_parent": "result \u003d (31 * result) + c;\r\n"
-              },
-              "line": 291,
-              "file": "D:\\Daneshgah\\phd-kth\\projects\\commit summarization\\template-based\\coming\\src\\Quaternion.java",
-              "stats": {
-                "number_of_src_entities": 17,
-                "number_of_dst_entities": 17,
-                "src_entity_types": "[int]",
-                "dst_entity_types": "[int]"
-              }
-            }
-          ]
-        },
-        {
-          "tool-name": "NPEfix",
-          "pattern-name": "NPEfix;replacement3",
-          "Unified_Diff_of-files:": "Starts Below...",
-          "INSERT:": "           if(c\u0026gt;0)///MM",
-          "instance_detail": [
-            {
-              "pattern_action": "INS",
-              "pattern_entity": {
-                "entity_type": "BinaryOperator",
-                "entity_new value": "*",
-                "entity_role": "*",
-                "entity_parent": "null"
-              },
-              "concrete_change": {
-                "operator": "INS",
-                "src_type": "BinaryOperator",
-                "dst_type": "null",
-                "src": "c \u003e 0",
-                "dst": "null",
-                "src_parent_type": "If",
-                "dst_parent_type": "null",
-                "src_parent": "if (c \u003e 0)\r\n    result \u003d (31 * result) + c;\r\n",
-                "dst_parent": "null"
-              },
-              "line": 291,
-              "file": "D:\\Daneshgah\\phd-kth\\projects\\commit summarization\\template-based\\coming\\src\\Quaternion.java"
-            }
-          ]
-        },
-        {
-          "tool-name": "Arja",
-          "pattern-name": "Arja;any_statement_shallow",
-          "Unified_Diff_of-files:": "Starts Below...",
-          "INSERT:": "           if(c\u0026gt;0)///MM",
-          "instance_detail": [
-            {
-              "pattern_action": "ANY",
-              "pattern_entity": {
-                "entity_type": "*",
-                "entity_new value": "*",
-                "entity_role": "Statement",
-                "entity_parent": "null"
-              },
-              "concrete_change": {
-                "operator": "INS",
-                "src_type": "If",
-                "dst_type": "null",
-                "src": "if (c \u003e 0)\r\n    result \u003d (31 * result) + c;\r\n",
-                "dst": "null",
-                "src_parent_type": "Block",
-                "dst_parent_type": "null",
-                "src_parent": "{\r\n    final int c \u003d org.apache.commons.math3.util.MathUtils.hash(comp);\r\n    if (c \u003e 0)\r\n        result \u003d (31 * result) + c;\r\n\r\n}",
-                "dst_parent": "null"
-              },
-              "line": 291,
-              "file": "D:\\Daneshgah\\phd-kth\\projects\\commit summarization\\template-based\\coming\\src\\Quaternion.java",
-              "stats": {
-                "number_of_src_entities": 26,
-                "number_of_dst_entities": -1,
-                "src_entity_types": "[int, boolean]",
-                "dst_entity_types": "[]"
-              }
-            }
-          ]
-        },
-        {
-          "tool-name": "Arja",
-          "pattern-name": "Arja;any_statement_shallow",
-          "Unified_Diff_of-files:": "Starts Below...",
-          "INSERT:": "           if(c\u0026gt;0)///MM",
-          "instance_detail": [
-            {
-              "pattern_action": "ANY",
-              "pattern_entity": {
-                "entity_type": "*",
-                "entity_new value": "*",
-                "entity_role": "Statement",
-                "entity_parent": "null"
-              },
-              "concrete_change": {
-                "operator": "MOV",
-                "src_type": "Assignment",
-                "dst_type": "Assignment",
-                "src": "result \u003d (31 * result) + c",
-                "dst": "result \u003d (31 * result) + c",
-                "src_parent_type": "Block",
-                "dst_parent_type": "Block",
-                "src_parent": "{\r\n    final int c \u003d org.apache.commons.math3.util.MathUtils.hash(comp);\r\n    result \u003d (31 * result) + c;\r\n}",
-                "dst_parent": "result \u003d (31 * result) + c;\r\n"
-              },
-              "line": 291,
-              "file": "D:\\Daneshgah\\phd-kth\\projects\\commit summarization\\template-based\\coming\\src\\Quaternion.java",
-              "stats": {
-                "number_of_src_entities": 17,
-                "number_of_dst_entities": 17,
-                "src_entity_types": "[int]",
-                "dst_entity_types": "[int]"
-              }
-            }
-          ]
-        },
-        {
-          "tool-name": "Arja",
-          "pattern-name": "Arja;any_statement_deep",
-          "Unified_Diff_of-files:": "Starts Below...",
-          "INSERT:": "           if(c\u0026gt;0)///MM",
-          "instance_detail": [
-            {
-              "pattern_action": "ANY",
-              "pattern_entity": {
-                "entity_type": "*",
-                "entity_new value": "*",
-                "entity_role": "*",
-                "entity_parent": {
-                  "entity_type": "*",
-                  "entity_new value": "*",
-                  "entity_role": "Statement",
-                  "entity_parent": "null"
-                }
-              },
-              "concrete_change": {
-                "operator": "INS",
-                "src_type": "If",
-                "dst_type": "null",
-                "src": "if (c \u003e 0)\r\n    result \u003d (31 * result) + c;\r\n",
-                "dst": "null",
-                "src_parent_type": "Block",
-                "dst_parent_type": "null",
-                "src_parent": "{\r\n    final int c \u003d org.apache.commons.math3.util.MathUtils.hash(comp);\r\n    if (c \u003e 0)\r\n        result \u003d (31 * result) + c;\r\n\r\n}",
-                "dst_parent": "null"
-              },
-              "line": 291,
-              "file": "D:\\Daneshgah\\phd-kth\\projects\\commit summarization\\template-based\\coming\\src\\Quaternion.java",
-              "stats": {
-                "number_of_src_entities": 26,
-                "number_of_dst_entities": -1,
-                "src_entity_types": "[int, boolean]",
-                "dst_entity_types": "[]"
-              }
-            }
-          ]
-        },
-        {
-          "tool-name": "Arja",
-          "pattern-name": "Arja;any_statement_deep",
-          "Unified_Diff_of-files:": "Starts Below...",
-          "INSERT:": "           if(c\u0026gt;0)///MM",
-          "instance_detail": [
-            {
-              "pattern_action": "ANY",
-              "pattern_entity": {
-                "entity_type": "*",
-                "entity_new value": "*",
-                "entity_role": "*",
-                "entity_parent": {
-                  "entity_type": "*",
-                  "entity_new value": "*",
-                  "entity_role": "Statement",
-                  "entity_parent": "null"
-                }
-              },
-              "concrete_change": {
-                "operator": "INS",
-                "src_type": "BinaryOperator",
-                "dst_type": "null",
-                "src": "c \u003e 0",
-                "dst": "null",
-                "src_parent_type": "If",
-                "dst_parent_type": "null",
-                "src_parent": "if (c \u003e 0)\r\n    result \u003d (31 * result) + c;\r\n",
-                "dst_parent": "null"
-              },
-              "line": 291,
-              "file": "D:\\Daneshgah\\phd-kth\\projects\\commit summarization\\template-based\\coming\\src\\Quaternion.java"
-            }
-          ]
-        },
-        {
-          "tool-name": "Arja",
-          "pattern-name": "Arja;any_statement_deep",
-          "Unified_Diff_of-files:": "Starts Below...",
-          "INSERT:": "           if(c\u0026gt;0)///MM",
-          "instance_detail": [
-            {
-              "pattern_action": "ANY",
-              "pattern_entity": {
-                "entity_type": "*",
-                "entity_new value": "*",
-                "entity_role": "*",
-                "entity_parent": {
-                  "entity_type": "*",
-                  "entity_new value": "*",
-                  "entity_role": "Statement",
-                  "entity_parent": "null"
-                }
-              },
-              "concrete_change": {
-                "operator": "INS",
-                "src_type": "Block",
-                "dst_type": "null",
-                "src": "result \u003d (31 * result) + c;\r\n",
-                "dst": "null",
-                "src_parent_type": "If",
-                "dst_parent_type": "null",
-                "src_parent": "if (c \u003e 0)\r\n    result \u003d (31 * result) + c;\r\n",
-                "dst_parent": "null"
-              },
-              "line": 292,
-              "file": "D:\\Daneshgah\\phd-kth\\projects\\commit summarization\\template-based\\coming\\src\\Quaternion.java"
-            }
-          ]
-        },
-        {
-          "tool-name": "Arja",
-          "pattern-name": "Arja;any_statement_deep",
-          "Unified_Diff_of-files:": "Starts Below...",
-          "INSERT:": "           if(c\u0026gt;0)///MM",
-          "instance_detail": [
-            {
-              "pattern_action": "ANY",
-              "pattern_entity": {
-                "entity_type": "*",
-                "entity_new value": "*",
-                "entity_role": "*",
-                "entity_parent": {
-                  "entity_type": "*",
-                  "entity_new value": "*",
-                  "entity_role": "Statement",
-                  "entity_parent": "null"
-                }
-              },
-              "concrete_change": {
-                "operator": "INS",
-                "src_type": "VariableRead",
-                "dst_type": "null",
-                "src": "c",
-                "dst": "null",
-                "src_parent_type": "BinaryOperator",
-                "dst_parent_type": "null",
-                "src_parent": "c \u003e 0",
-                "dst_parent": "null"
-              },
-              "line": 291,
-              "file": "D:\\Daneshgah\\phd-kth\\projects\\commit summarization\\template-based\\coming\\src\\Quaternion.java"
-            }
-          ]
-        },
-        {
-          "tool-name": "Arja",
-          "pattern-name": "Arja;any_statement_deep",
-          "Unified_Diff_of-files:": "Starts Below...",
-          "INSERT:": "           if(c\u0026gt;0)///MM",
-          "instance_detail": [
-            {
-              "pattern_action": "ANY",
-              "pattern_entity": {
-                "entity_type": "*",
-                "entity_new value": "*",
-                "entity_role": "*",
-                "entity_parent": {
-                  "entity_type": "*",
-                  "entity_new value": "*",
-                  "entity_role": "Statement",
-                  "entity_parent": "null"
-                }
-              },
-              "concrete_change": {
-                "operator": "INS",
-                "src_type": "Literal",
-                "dst_type": "null",
-                "src": "0",
-                "dst": "null",
-                "src_parent_type": "BinaryOperator",
-                "dst_parent_type": "null",
-                "src_parent": "c \u003e 0",
-                "dst_parent": "null"
-              },
-              "line": 291,
-              "file": "D:\\Daneshgah\\phd-kth\\projects\\commit summarization\\template-based\\coming\\src\\Quaternion.java"
-            }
-          ]
-        },
-        {
-          "tool-name": "Arja",
-          "pattern-name": "Arja;any_statement_deep",
-          "Unified_Diff_of-files:": "Starts Below...",
-          "INSERT:": "           if(c\u0026gt;0)///MM",
-          "instance_detail": [
-            {
-              "pattern_action": "ANY",
-              "pattern_entity": {
-                "entity_type": "*",
-                "entity_new value": "*",
-                "entity_role": "*",
-                "entity_parent": {
-                  "entity_type": "*",
-                  "entity_new value": "*",
-                  "entity_role": "Statement",
-                  "entity_parent": "null"
-                }
-              },
-              "concrete_change": {
-                "operator": "MOV",
-                "src_type": "Assignment",
-                "dst_type": "Assignment",
-                "src": "result \u003d (31 * result) + c",
-                "dst": "result \u003d (31 * result) + c",
-                "src_parent_type": "Block",
-                "dst_parent_type": "Block",
-                "src_parent": "{\r\n    final int c \u003d org.apache.commons.math3.util.MathUtils.hash(comp);\r\n    result \u003d (31 * result) + c;\r\n}",
-                "dst_parent": "result \u003d (31 * result) + c;\r\n"
-              },
-              "line": 291,
-              "file": "D:\\Daneshgah\\phd-kth\\projects\\commit summarization\\template-based\\coming\\src\\Quaternion.java",
-              "stats": {
-                "number_of_src_entities": 17,
-                "number_of_dst_entities": 17,
-                "src_entity_types": "[int]",
-                "dst_entity_types": "[int]"
-              }
-            }
-          ]
-        },
-        {
-          "tool-name": "Elixir",
-          "pattern-name": "Elixir;check_length",
-          "Unified_Diff_of-files:": "Starts Below...",
-          "INSERT:": "           if(c\u0026gt;0)///MM",
-          "instance_detail": [
-            {
-              "pattern_action": "INS",
-              "pattern_entity": {
-                "entity_type": "If",
-                "entity_new value": "*",
-                "entity_role": "*",
-                "entity_parent": "null"
-              },
-              "concrete_change": {
-                "operator": "INS",
-                "src_type": "If",
-                "dst_type": "null",
-                "src": "if (c \u003e 0)\r\n    result \u003d (31 * result) + c;\r\n",
-                "dst": "null",
-                "src_parent_type": "Block",
-                "dst_parent_type": "null",
-                "src_parent": "{\r\n    final int c \u003d org.apache.commons.math3.util.MathUtils.hash(comp);\r\n    if (c \u003e 0)\r\n        result \u003d (31 * result) + c;\r\n\r\n}",
-                "dst_parent": "null"
-              },
-              "line": 291,
-              "file": "D:\\Daneshgah\\phd-kth\\projects\\commit summarization\\template-based\\coming\\src\\Quaternion.java",
-              "stats": {
-                "number_of_src_entities": 26,
-                "number_of_dst_entities": -1,
-                "src_entity_types": "[int, boolean]",
-                "dst_entity_types": "[]"
-              }
-            }
-          ]
-        }
-      ]
-    },
-    {
-      "revision": "c6b1cd8204b10c324b92cdc3e44fe3ab6cfb1f5e",
-      "repairability": [
-        {
-          "tool-name": "JKali",
-          "pattern-name": "JKali;add_rtrn",
-          "Unified_Diff_of-files:": "Starts Below...",
-          "CHANGE_old:": "",
-          "CHANGE_new:": "    }",
-          "instance_detail": [
-            {
-              "pattern_action": "INS",
-              "pattern_entity": {
-                "entity_type": "Return",
-                "entity_new value": "*",
-                "entity_role": "Statement",
-                "entity_parent": "null"
-              },
-              "concrete_change": {
-                "operator": "INS",
-                "src_type": "Return",
-                "dst_type": "null",
-                "src": "return null",
-                "dst": "null",
-                "src_parent_type": "Block",
-                "dst_parent_type": "null",
-                "src_parent": "{\r\n    java.lang.System.out.println(z);\r\n    return null;\r\n}",
-                "dst_parent": "null"
-              },
-              "line": 144,
-              "file": "D:\\Daneshgah\\phd-kth\\projects\\commit summarization\\template-based\\coming\\src\\Quaternion.java"
-            }
-          ]
-        },
-        {
-          "tool-name": "JGenProg",
-          "pattern-name": "JGenProg;any_statement_shallow",
-          "Unified_Diff_of-files:": "Starts Below...",
-          "CHANGE_old:": "",
-          "CHANGE_new:": "    }",
-          "instance_detail": [
-            {
-              "pattern_action": "ANY",
-              "pattern_entity": {
-                "entity_type": "*",
-                "entity_new value": "*",
-                "entity_role": "Statement",
-                "entity_parent": "null"
-              },
-              "concrete_change": {
-                "operator": "INS",
-                "src_type": "If",
-                "dst_type": "null",
-                "src": "if (z \u003e 0) {\r\n    java.lang.System.out.println(z);\r\n    return null;\r\n}",
-                "dst": "null",
-                "src_parent_type": "Block",
-                "dst_parent_type": "null",
-                "src_parent": "{\r\n    final double q1a \u003d q1.getQ0();\r\n    final double q1b \u003d q1.getQ1();\r\n    final double q1c \u003d q1.getQ2();\r\n    final double q1d \u003d q1.getQ3();\r\n    final double q2a \u003d q2.getQ0();\r\n    final double q2b \u003d q2.getQ1();\r\n    final double q2c \u003d q2.getQ2();\r\n    final double q2d \u003d q2.getQ3();\r\n    final double w \u003d (((q1a * q2a) - (q1b * q2b)) - (q1c * q2c)) - (q1d * q2d);\r\n    final double x \u003d (((q1a * q2b) + (q1b * q2a)) + (q1c * q2d)) - (q1d * q2c);\r\n    final double y \u003d (((q1a * q2c) - (q1b * q2d)) + (q1c * q2a)) + (q1d * q2b);\r\n    final double z \u003d (((q1a * q2d) + (q1b * q2c)) - (q1c * q2b)) + (q1d * q2a);\r\n    if (z \u003e 0) {\r\n        java.lang.System.out.println(z);\r\n        return null;\r\n    }\r\n    return new org.apache.commons.math3.complex.Quaternion(w, x, y, z);\r\n}",
-                "dst_parent": "null"
-              },
-              "line": 142,
-              "file": "D:\\Daneshgah\\phd-kth\\projects\\commit summarization\\template-based\\coming\\src\\Quaternion.java",
-              "stats": {
-                "number_of_src_entities": 30,
-                "number_of_dst_entities": -1,
-                "src_entity_types": "[int, java.lang.System, boolean, java.io.PrintStream, double, \u003cnulltype\u003e]",
-                "dst_entity_types": "[]"
-              }
-            }
-          ]
-        },
-        {
-          "tool-name": "JGenProg",
-          "pattern-name": "JGenProg;any_statement_shallow",
-          "Unified_Diff_of-files:": "Starts Below...",
-          "CHANGE_old:": "",
-          "CHANGE_new:": "    }",
-          "instance_detail": [
-            {
-              "pattern_action": "ANY",
-              "pattern_entity": {
-                "entity_type": "*",
-                "entity_new value": "*",
-                "entity_role": "Statement",
-                "entity_parent": "null"
-              },
-              "concrete_change": {
-                "operator": "INS",
-                "src_type": "Invocation",
-                "dst_type": "null",
-                "src": "java.lang.System.out.println(z)",
-                "dst": "null",
-                "src_parent_type": "Block",
-                "dst_parent_type": "null",
-                "src_parent": "{\r\n    java.lang.System.out.println(z);\r\n    return null;\r\n}",
-                "dst_parent": "null"
-              },
-              "line": 143,
-              "file": "D:\\Daneshgah\\phd-kth\\projects\\commit summarization\\template-based\\coming\\src\\Quaternion.java"
-            }
-          ]
-        },
-        {
-          "tool-name": "JGenProg",
-          "pattern-name": "JGenProg;any_statement_shallow",
-          "Unified_Diff_of-files:": "Starts Below...",
-          "CHANGE_old:": "",
-          "CHANGE_new:": "    }",
-          "instance_detail": [
-            {
-              "pattern_action": "ANY",
-              "pattern_entity": {
-                "entity_type": "*",
-                "entity_new value": "*",
-                "entity_role": "Statement",
-                "entity_parent": "null"
-              },
-              "concrete_change": {
-                "operator": "INS",
-                "src_type": "Return",
-                "dst_type": "null",
-                "src": "return null",
-                "dst": "null",
-                "src_parent_type": "Block",
-                "dst_parent_type": "null",
-                "src_parent": "{\r\n    java.lang.System.out.println(z);\r\n    return null;\r\n}",
-                "dst_parent": "null"
-              },
-              "line": 144,
-              "file": "D:\\Daneshgah\\phd-kth\\projects\\commit summarization\\template-based\\coming\\src\\Quaternion.java"
-            }
-          ]
-        },
-        {
-          "tool-name": "JGenProg",
-          "pattern-name": "JGenProg;any_statement_deep",
-          "Unified_Diff_of-files:": "Starts Below...",
-          "CHANGE_old:": "",
-          "CHANGE_new:": "    }",
-          "instance_detail": [
-            {
-              "pattern_action": "ANY",
-              "pattern_entity": {
-                "entity_type": "*",
-                "entity_new value": "*",
-                "entity_role": "*",
-                "entity_parent": {
-                  "entity_type": "*",
-                  "entity_new value": "*",
-                  "entity_role": "Statement",
-                  "entity_parent": "null"
-                }
-              },
-              "concrete_change": {
-                "operator": "INS",
-                "src_type": "BinaryOperator",
-                "dst_type": "null",
-                "src": "z \u003e 0",
-                "dst": "null",
-                "src_parent_type": "If",
-                "dst_parent_type": "null",
-                "src_parent": "if (z \u003e 0) {\r\n    java.lang.System.out.println(z);\r\n    return null;\r\n}",
-                "dst_parent": "null"
-              },
-              "line": 142,
-              "file": "D:\\Daneshgah\\phd-kth\\projects\\commit summarization\\template-based\\coming\\src\\Quaternion.java"
-            }
-          ]
-        },
-        {
-          "tool-name": "JGenProg",
-          "pattern-name": "JGenProg;any_statement_deep",
-          "Unified_Diff_of-files:": "Starts Below...",
-          "CHANGE_old:": "",
-          "CHANGE_new:": "    }",
-          "instance_detail": [
-            {
-              "pattern_action": "ANY",
-              "pattern_entity": {
-                "entity_type": "*",
-                "entity_new value": "*",
-                "entity_role": "*",
-                "entity_parent": {
-                  "entity_type": "*",
-                  "entity_new value": "*",
-                  "entity_role": "Statement",
-                  "entity_parent": "null"
-                }
-              },
-              "concrete_change": {
-                "operator": "INS",
-                "src_type": "Block",
-                "dst_type": "null",
-                "src": "{\r\n    java.lang.System.out.println(z);\r\n    return null;\r\n}",
-                "dst": "null",
-                "src_parent_type": "If",
-                "dst_parent_type": "null",
-                "src_parent": "if (z \u003e 0) {\r\n    java.lang.System.out.println(z);\r\n    return null;\r\n}",
-                "dst_parent": "null"
-              },
-              "line": 142,
-              "file": "D:\\Daneshgah\\phd-kth\\projects\\commit summarization\\template-based\\coming\\src\\Quaternion.java"
-            }
-          ]
-        },
-        {
-          "tool-name": "JGenProg",
-          "pattern-name": "JGenProg;any_statement_deep",
-          "Unified_Diff_of-files:": "Starts Below...",
-          "CHANGE_old:": "",
-          "CHANGE_new:": "    }",
-          "instance_detail": [
-            {
-              "pattern_action": "ANY",
-              "pattern_entity": {
-                "entity_type": "*",
-                "entity_new value": "*",
-                "entity_role": "*",
-                "entity_parent": {
-                  "entity_type": "*",
-                  "entity_new value": "*",
-                  "entity_role": "Statement",
-                  "entity_parent": "null"
-                }
-              },
-              "concrete_change": {
-                "operator": "INS",
-                "src_type": "VariableRead",
-                "dst_type": "null",
-                "src": "z",
-                "dst": "null",
-                "src_parent_type": "BinaryOperator",
-                "dst_parent_type": "null",
-                "src_parent": "z \u003e 0",
-                "dst_parent": "null"
-              },
-              "line": 142,
-              "file": "D:\\Daneshgah\\phd-kth\\projects\\commit summarization\\template-based\\coming\\src\\Quaternion.java"
-            }
-          ]
-        },
-        {
-          "tool-name": "JGenProg",
-          "pattern-name": "JGenProg;any_statement_deep",
-          "Unified_Diff_of-files:": "Starts Below...",
-          "CHANGE_old:": "",
-          "CHANGE_new:": "    }",
-          "instance_detail": [
-            {
-              "pattern_action": "ANY",
-              "pattern_entity": {
-                "entity_type": "*",
-                "entity_new value": "*",
-                "entity_role": "*",
-                "entity_parent": {
-                  "entity_type": "*",
-                  "entity_new value": "*",
-                  "entity_role": "Statement",
-                  "entity_parent": "null"
-                }
-              },
-              "concrete_change": {
-                "operator": "INS",
-                "src_type": "Literal",
-                "dst_type": "null",
-                "src": "0",
-                "dst": "null",
-                "src_parent_type": "BinaryOperator",
-                "dst_parent_type": "null",
-                "src_parent": "z \u003e 0",
-                "dst_parent": "null"
-              },
-              "line": 142,
-              "file": "D:\\Daneshgah\\phd-kth\\projects\\commit summarization\\template-based\\coming\\src\\Quaternion.java"
-            }
-          ]
-        },
-        {
-          "tool-name": "JGenProg",
-          "pattern-name": "JGenProg;any_statement_deep",
-          "Unified_Diff_of-files:": "Starts Below...",
-          "CHANGE_old:": "",
-          "CHANGE_new:": "    }",
-          "instance_detail": [
-            {
-              "pattern_action": "ANY",
-              "pattern_entity": {
-                "entity_type": "*",
-                "entity_new value": "*",
-                "entity_role": "*",
-                "entity_parent": {
-                  "entity_type": "*",
-                  "entity_new value": "*",
-                  "entity_role": "Statement",
-                  "entity_parent": "null"
-                }
-              },
-              "concrete_change": {
-                "operator": "INS",
-                "src_type": "Invocation",
-                "dst_type": "null",
-                "src": "java.lang.System.out.println(z)",
-                "dst": "null",
-                "src_parent_type": "Block",
-                "dst_parent_type": "null",
-                "src_parent": "{\r\n    java.lang.System.out.println(z);\r\n    return null;\r\n}",
-                "dst_parent": "null"
-              },
-              "line": 143,
-              "file": "D:\\Daneshgah\\phd-kth\\projects\\commit summarization\\template-based\\coming\\src\\Quaternion.java"
-            }
-          ]
-        },
-        {
-          "tool-name": "JGenProg",
-          "pattern-name": "JGenProg;any_statement_deep",
-          "Unified_Diff_of-files:": "Starts Below...",
-          "CHANGE_old:": "",
-          "CHANGE_new:": "    }",
-          "instance_detail": [
-            {
-              "pattern_action": "ANY",
-              "pattern_entity": {
-                "entity_type": "*",
-                "entity_new value": "*",
-                "entity_role": "*",
-                "entity_parent": {
-                  "entity_type": "*",
-                  "entity_new value": "*",
-                  "entity_role": "Statement",
-                  "entity_parent": "null"
-                }
-              },
-              "concrete_change": {
-                "operator": "INS",
-                "src_type": "Return",
-                "dst_type": "null",
-                "src": "return null",
-                "dst": "null",
-                "src_parent_type": "Block",
-                "dst_parent_type": "null",
-                "src_parent": "{\r\n    java.lang.System.out.println(z);\r\n    return null;\r\n}",
-                "dst_parent": "null"
-              },
-              "line": 144,
-              "file": "D:\\Daneshgah\\phd-kth\\projects\\commit summarization\\template-based\\coming\\src\\Quaternion.java"
-            }
-          ]
-        },
-        {
-          "tool-name": "JGenProg",
-          "pattern-name": "JGenProg;any_statement_deep",
-          "Unified_Diff_of-files:": "Starts Below...",
-          "CHANGE_old:": "",
-          "CHANGE_new:": "    }",
-          "instance_detail": [
-            {
-              "pattern_action": "ANY",
-              "pattern_entity": {
-                "entity_type": "*",
-                "entity_new value": "*",
-                "entity_role": "*",
-                "entity_parent": {
-                  "entity_type": "*",
-                  "entity_new value": "*",
-                  "entity_role": "Statement",
-                  "entity_parent": "null"
-                }
-              },
-              "concrete_change": {
-                "operator": "INS",
-                "src_type": "FieldRead",
-                "dst_type": "null",
-                "src": "java.lang.System.out",
-                "dst": "null",
-                "src_parent_type": "Invocation",
-                "dst_parent_type": "null",
-                "src_parent": "java.lang.System.out.println(z)",
-                "dst_parent": "null"
-              },
-              "line": 143,
-              "file": "D:\\Daneshgah\\phd-kth\\projects\\commit summarization\\template-based\\coming\\src\\Quaternion.java"
-            }
-          ]
-        },
-        {
-          "tool-name": "JGenProg",
-          "pattern-name": "JGenProg;any_statement_deep",
-          "Unified_Diff_of-files:": "Starts Below...",
-          "CHANGE_old:": "",
-          "CHANGE_new:": "    }",
-          "instance_detail": [
-            {
-              "pattern_action": "ANY",
-              "pattern_entity": {
-                "entity_type": "*",
-                "entity_new value": "*",
-                "entity_role": "*",
-                "entity_parent": {
-                  "entity_type": "*",
-                  "entity_new value": "*",
-                  "entity_role": "Statement",
-                  "entity_parent": "null"
-                }
-              },
-              "concrete_change": {
-                "operator": "INS",
-                "src_type": "VariableRead",
-                "dst_type": "null",
-                "src": "z",
-                "dst": "null",
-                "src_parent_type": "Invocation",
-                "dst_parent_type": "null",
-                "src_parent": "java.lang.System.out.println(z)",
-                "dst_parent": "null"
-              },
-              "line": 143,
-              "file": "D:\\Daneshgah\\phd-kth\\projects\\commit summarization\\template-based\\coming\\src\\Quaternion.java"
-            }
-          ]
-        },
-        {
-          "tool-name": "JGenProg",
-          "pattern-name": "JGenProg;any_statement_deep",
-          "Unified_Diff_of-files:": "Starts Below...",
-          "CHANGE_old:": "",
-          "CHANGE_new:": "    }",
-          "instance_detail": [
-            {
-              "pattern_action": "ANY",
-              "pattern_entity": {
-                "entity_type": "*",
-                "entity_new value": "*",
-                "entity_role": "*",
-                "entity_parent": {
-                  "entity_type": "*",
-                  "entity_new value": "*",
-                  "entity_role": "Statement",
-                  "entity_parent": "null"
-                }
-              },
-              "concrete_change": {
-                "operator": "INS",
-                "src_type": "Literal",
-                "dst_type": "null",
-                "src": "null",
-                "dst": "null",
-                "src_parent_type": "Return",
-                "dst_parent_type": "null",
-                "src_parent": "return null",
-                "dst_parent": "null"
-              },
-              "line": 144,
-              "file": "D:\\Daneshgah\\phd-kth\\projects\\commit summarization\\template-based\\coming\\src\\Quaternion.java"
-            }
-          ]
-        },
-        {
-          "tool-name": "JGenProg",
-          "pattern-name": "JGenProg;any_statement_deep",
-          "Unified_Diff_of-files:": "Starts Below...",
-          "CHANGE_old:": "",
-          "CHANGE_new:": "    }",
-          "instance_detail": [
-            {
-              "pattern_action": "ANY",
-              "pattern_entity": {
-                "entity_type": "*",
-                "entity_new value": "*",
-                "entity_role": "*",
-                "entity_parent": {
-                  "entity_type": "*",
-                  "entity_new value": "*",
-                  "entity_role": "Statement",
-                  "entity_parent": "null"
-                }
-              },
-              "concrete_change": {
-                "operator": "INS",
-                "src_type": "TypeAccess",
-                "dst_type": "null",
-                "src": "java.lang.System",
-                "dst": "null",
-                "src_parent_type": "FieldRead",
-                "dst_parent_type": "null",
-                "src_parent": "java.lang.System.out",
-                "dst_parent": "null"
-              },
-              "line": 143,
-              "file": "D:\\Daneshgah\\phd-kth\\projects\\commit summarization\\template-based\\coming\\src\\Quaternion.java"
-            }
-          ]
-        },
-        {
-          "tool-name": "NPEfix",
-          "pattern-name": "NPEfix;replacement3",
-          "Unified_Diff_of-files:": "Starts Below...",
-          "CHANGE_old:": "",
-          "CHANGE_new:": "    }",
-          "instance_detail": [
-            {
-              "pattern_action": "INS",
-              "pattern_entity": {
-                "entity_type": "Return",
-                "entity_new value": "*",
-                "entity_role": "Statement",
-                "entity_parent": "null"
-              },
-              "concrete_change": {
-                "operator": "INS",
-                "src_type": "Return",
-                "dst_type": "null",
-                "src": "return null",
-                "dst": "null",
-                "src_parent_type": "Block",
-                "dst_parent_type": "null",
-                "src_parent": "{\r\n    java.lang.System.out.println(z);\r\n    return null;\r\n}",
-                "dst_parent": "null"
-              },
-              "line": 144,
-              "file": "D:\\Daneshgah\\phd-kth\\projects\\commit summarization\\template-based\\coming\\src\\Quaternion.java"
-            }
-          ]
-        },
-        {
-          "tool-name": "NPEfix",
-          "pattern-name": "NPEfix;replacement3",
-          "Unified_Diff_of-files:": "Starts Below...",
-          "CHANGE_old:": "",
-          "CHANGE_new:": "    }",
-          "instance_detail": [
-            {
-              "pattern_action": "INS",
-              "pattern_entity": {
-                "entity_type": "BinaryOperator",
-                "entity_new value": "*",
-                "entity_role": "*",
-                "entity_parent": "null"
-              },
-              "concrete_change": {
-                "operator": "INS",
-                "src_type": "BinaryOperator",
-                "dst_type": "null",
-                "src": "z \u003e 0",
-                "dst": "null",
-                "src_parent_type": "If",
-                "dst_parent_type": "null",
-                "src_parent": "if (z \u003e 0) {\r\n    java.lang.System.out.println(z);\r\n    return null;\r\n}",
-                "dst_parent": "null"
-              },
-              "line": 142,
-              "file": "D:\\Daneshgah\\phd-kth\\projects\\commit summarization\\template-based\\coming\\src\\Quaternion.java"
-            }
-          ]
-        },
-        {
-          "tool-name": "NPEfix",
-          "pattern-name": "NPEfix;replacement3",
-          "Unified_Diff_of-files:": "Starts Below...",
-          "CHANGE_old:": "",
-          "CHANGE_new:": "    }",
-          "instance_detail": [
-            {
-              "pattern_action": "INS",
-              "pattern_entity": {
-                "entity_type": "Invocation",
-                "entity_new value": "*",
-                "entity_role": "*",
-                "entity_parent": "null"
-              },
-              "concrete_change": {
-                "operator": "INS",
-                "src_type": "Invocation",
-                "dst_type": "null",
-                "src": "java.lang.System.out.println(z)",
-                "dst": "null",
-                "src_parent_type": "Block",
-                "dst_parent_type": "null",
-                "src_parent": "{\r\n    java.lang.System.out.println(z);\r\n    return null;\r\n}",
-                "dst_parent": "null"
-              },
-              "line": 143,
-              "file": "D:\\Daneshgah\\phd-kth\\projects\\commit summarization\\template-based\\coming\\src\\Quaternion.java"
-            }
-          ]
-        },
-        {
-          "tool-name": "Arja",
-          "pattern-name": "Arja;any_statement_shallow",
-          "Unified_Diff_of-files:": "Starts Below...",
-          "CHANGE_old:": "",
-          "CHANGE_new:": "    }",
-          "instance_detail": [
-            {
-              "pattern_action": "ANY",
-              "pattern_entity": {
-                "entity_type": "*",
-                "entity_new value": "*",
-                "entity_role": "Statement",
-                "entity_parent": "null"
-              },
-              "concrete_change": {
-                "operator": "INS",
-                "src_type": "If",
-                "dst_type": "null",
-                "src": "if (z \u003e 0) {\r\n    java.lang.System.out.println(z);\r\n    return null;\r\n}",
-                "dst": "null",
-                "src_parent_type": "Block",
-                "dst_parent_type": "null",
-                "src_parent": "{\r\n    final double q1a \u003d q1.getQ0();\r\n    final double q1b \u003d q1.getQ1();\r\n    final double q1c \u003d q1.getQ2();\r\n    final double q1d \u003d q1.getQ3();\r\n    final double q2a \u003d q2.getQ0();\r\n    final double q2b \u003d q2.getQ1();\r\n    final double q2c \u003d q2.getQ2();\r\n    final double q2d \u003d q2.getQ3();\r\n    final double w \u003d (((q1a * q2a) - (q1b * q2b)) - (q1c * q2c)) - (q1d * q2d);\r\n    final double x \u003d (((q1a * q2b) + (q1b * q2a)) + (q1c * q2d)) - (q1d * q2c);\r\n    final double y \u003d (((q1a * q2c) - (q1b * q2d)) + (q1c * q2a)) + (q1d * q2b);\r\n    final double z \u003d (((q1a * q2d) + (q1b * q2c)) - (q1c * q2b)) + (q1d * q2a);\r\n    if (z \u003e 0) {\r\n        java.lang.System.out.println(z);\r\n        return null;\r\n    }\r\n    return new org.apache.commons.math3.complex.Quaternion(w, x, y, z);\r\n}",
-                "dst_parent": "null"
-              },
-              "line": 142,
-              "file": "D:\\Daneshgah\\phd-kth\\projects\\commit summarization\\template-based\\coming\\src\\Quaternion.java",
-              "stats": {
-                "number_of_src_entities": 30,
-                "number_of_dst_entities": -1,
-                "src_entity_types": "[int, java.lang.System, boolean, java.io.PrintStream, double, \u003cnulltype\u003e]",
-                "dst_entity_types": "[]"
-              }
-            }
-          ]
-        },
-        {
-          "tool-name": "Arja",
-          "pattern-name": "Arja;any_statement_shallow",
-          "Unified_Diff_of-files:": "Starts Below...",
-          "CHANGE_old:": "",
-          "CHANGE_new:": "    }",
-          "instance_detail": [
-            {
-              "pattern_action": "ANY",
-              "pattern_entity": {
-                "entity_type": "*",
-                "entity_new value": "*",
-                "entity_role": "Statement",
-                "entity_parent": "null"
-              },
-              "concrete_change": {
-                "operator": "INS",
-                "src_type": "Invocation",
-                "dst_type": "null",
-                "src": "java.lang.System.out.println(z)",
-                "dst": "null",
-                "src_parent_type": "Block",
-                "dst_parent_type": "null",
-                "src_parent": "{\r\n    java.lang.System.out.println(z);\r\n    return null;\r\n}",
-                "dst_parent": "null"
-              },
-              "line": 143,
-              "file": "D:\\Daneshgah\\phd-kth\\projects\\commit summarization\\template-based\\coming\\src\\Quaternion.java"
-            }
-          ]
-        },
-        {
-          "tool-name": "Arja",
-          "pattern-name": "Arja;any_statement_shallow",
-          "Unified_Diff_of-files:": "Starts Below...",
-          "CHANGE_old:": "",
-          "CHANGE_new:": "    }",
-          "instance_detail": [
-            {
-              "pattern_action": "ANY",
-              "pattern_entity": {
-                "entity_type": "*",
-                "entity_new value": "*",
-                "entity_role": "Statement",
-                "entity_parent": "null"
-              },
-              "concrete_change": {
-                "operator": "INS",
-                "src_type": "Return",
-                "dst_type": "null",
-                "src": "return null",
-                "dst": "null",
-                "src_parent_type": "Block",
-                "dst_parent_type": "null",
-                "src_parent": "{\r\n    java.lang.System.out.println(z);\r\n    return null;\r\n}",
-                "dst_parent": "null"
-              },
-              "line": 144,
-              "file": "D:\\Daneshgah\\phd-kth\\projects\\commit summarization\\template-based\\coming\\src\\Quaternion.java"
-            }
-          ]
-        },
-        {
-          "tool-name": "Arja",
-          "pattern-name": "Arja;any_statement_deep",
-          "Unified_Diff_of-files:": "Starts Below...",
-          "CHANGE_old:": "",
-          "CHANGE_new:": "    }",
-          "instance_detail": [
-            {
-              "pattern_action": "ANY",
-              "pattern_entity": {
-                "entity_type": "*",
-                "entity_new value": "*",
-                "entity_role": "*",
-                "entity_parent": {
-                  "entity_type": "*",
-                  "entity_new value": "*",
-                  "entity_role": "Statement",
-                  "entity_parent": "null"
-                }
-              },
-              "concrete_change": {
-                "operator": "INS",
-                "src_type": "BinaryOperator",
-                "dst_type": "null",
-                "src": "z \u003e 0",
-                "dst": "null",
-                "src_parent_type": "If",
-                "dst_parent_type": "null",
-                "src_parent": "if (z \u003e 0) {\r\n    java.lang.System.out.println(z);\r\n    return null;\r\n}",
-                "dst_parent": "null"
-              },
-              "line": 142,
-              "file": "D:\\Daneshgah\\phd-kth\\projects\\commit summarization\\template-based\\coming\\src\\Quaternion.java"
-            }
-          ]
-        },
-        {
-          "tool-name": "Arja",
-          "pattern-name": "Arja;any_statement_deep",
-          "Unified_Diff_of-files:": "Starts Below...",
-          "CHANGE_old:": "",
-          "CHANGE_new:": "    }",
-          "instance_detail": [
-            {
-              "pattern_action": "ANY",
-              "pattern_entity": {
-                "entity_type": "*",
-                "entity_new value": "*",
-                "entity_role": "*",
-                "entity_parent": {
-                  "entity_type": "*",
-                  "entity_new value": "*",
-                  "entity_role": "Statement",
-                  "entity_parent": "null"
-                }
-              },
-              "concrete_change": {
-                "operator": "INS",
-                "src_type": "Block",
-                "dst_type": "null",
-                "src": "{\r\n    java.lang.System.out.println(z);\r\n    return null;\r\n}",
-                "dst": "null",
-                "src_parent_type": "If",
-                "dst_parent_type": "null",
-                "src_parent": "if (z \u003e 0) {\r\n    java.lang.System.out.println(z);\r\n    return null;\r\n}",
-                "dst_parent": "null"
-              },
-              "line": 142,
-              "file": "D:\\Daneshgah\\phd-kth\\projects\\commit summarization\\template-based\\coming\\src\\Quaternion.java"
-            }
-          ]
-        },
-        {
-          "tool-name": "Arja",
-          "pattern-name": "Arja;any_statement_deep",
-          "Unified_Diff_of-files:": "Starts Below...",
-          "CHANGE_old:": "",
-          "CHANGE_new:": "    }",
-          "instance_detail": [
-            {
-              "pattern_action": "ANY",
-              "pattern_entity": {
-                "entity_type": "*",
-                "entity_new value": "*",
-                "entity_role": "*",
-                "entity_parent": {
-                  "entity_type": "*",
-                  "entity_new value": "*",
-                  "entity_role": "Statement",
-                  "entity_parent": "null"
-                }
-              },
-              "concrete_change": {
-                "operator": "INS",
-                "src_type": "VariableRead",
-                "dst_type": "null",
-                "src": "z",
-                "dst": "null",
-                "src_parent_type": "BinaryOperator",
-                "dst_parent_type": "null",
-                "src_parent": "z \u003e 0",
-                "dst_parent": "null"
-              },
-              "line": 142,
-              "file": "D:\\Daneshgah\\phd-kth\\projects\\commit summarization\\template-based\\coming\\src\\Quaternion.java"
-            }
-          ]
-        },
-        {
-          "tool-name": "Arja",
-          "pattern-name": "Arja;any_statement_deep",
-          "Unified_Diff_of-files:": "Starts Below...",
-          "CHANGE_old:": "",
-          "CHANGE_new:": "    }",
-          "instance_detail": [
-            {
-              "pattern_action": "ANY",
-              "pattern_entity": {
-                "entity_type": "*",
-                "entity_new value": "*",
-                "entity_role": "*",
-                "entity_parent": {
-                  "entity_type": "*",
-                  "entity_new value": "*",
-                  "entity_role": "Statement",
-                  "entity_parent": "null"
-                }
-              },
-              "concrete_change": {
-                "operator": "INS",
-                "src_type": "Literal",
-                "dst_type": "null",
-                "src": "0",
-                "dst": "null",
-                "src_parent_type": "BinaryOperator",
-                "dst_parent_type": "null",
-                "src_parent": "z \u003e 0",
-                "dst_parent": "null"
-              },
-              "line": 142,
-              "file": "D:\\Daneshgah\\phd-kth\\projects\\commit summarization\\template-based\\coming\\src\\Quaternion.java"
-            }
-          ]
-        },
-        {
-          "tool-name": "Arja",
-          "pattern-name": "Arja;any_statement_deep",
-          "Unified_Diff_of-files:": "Starts Below...",
-          "CHANGE_old:": "",
-          "CHANGE_new:": "    }",
-          "instance_detail": [
-            {
-              "pattern_action": "ANY",
-              "pattern_entity": {
-                "entity_type": "*",
-                "entity_new value": "*",
-                "entity_role": "*",
-                "entity_parent": {
-                  "entity_type": "*",
-                  "entity_new value": "*",
-                  "entity_role": "Statement",
-                  "entity_parent": "null"
-                }
-              },
-              "concrete_change": {
-                "operator": "INS",
-                "src_type": "Invocation",
-                "dst_type": "null",
-                "src": "java.lang.System.out.println(z)",
-                "dst": "null",
-                "src_parent_type": "Block",
-                "dst_parent_type": "null",
-                "src_parent": "{\r\n    java.lang.System.out.println(z);\r\n    return null;\r\n}",
-                "dst_parent": "null"
-              },
-              "line": 143,
-              "file": "D:\\Daneshgah\\phd-kth\\projects\\commit summarization\\template-based\\coming\\src\\Quaternion.java"
-            }
-          ]
-        },
-        {
-          "tool-name": "Arja",
-          "pattern-name": "Arja;any_statement_deep",
-          "Unified_Diff_of-files:": "Starts Below...",
-          "CHANGE_old:": "",
-          "CHANGE_new:": "    }",
-          "instance_detail": [
-            {
-              "pattern_action": "ANY",
-              "pattern_entity": {
-                "entity_type": "*",
-                "entity_new value": "*",
-                "entity_role": "*",
-                "entity_parent": {
-                  "entity_type": "*",
-                  "entity_new value": "*",
-                  "entity_role": "Statement",
-                  "entity_parent": "null"
-                }
-              },
-              "concrete_change": {
-                "operator": "INS",
-                "src_type": "Return",
-                "dst_type": "null",
-                "src": "return null",
-                "dst": "null",
-                "src_parent_type": "Block",
-                "dst_parent_type": "null",
-                "src_parent": "{\r\n    java.lang.System.out.println(z);\r\n    return null;\r\n}",
-                "dst_parent": "null"
-              },
-              "line": 144,
-              "file": "D:\\Daneshgah\\phd-kth\\projects\\commit summarization\\template-based\\coming\\src\\Quaternion.java"
-            }
-          ]
-        },
-        {
-          "tool-name": "Arja",
-          "pattern-name": "Arja;any_statement_deep",
-          "Unified_Diff_of-files:": "Starts Below...",
-          "CHANGE_old:": "",
-          "CHANGE_new:": "    }",
-          "instance_detail": [
-            {
-              "pattern_action": "ANY",
-              "pattern_entity": {
-                "entity_type": "*",
-                "entity_new value": "*",
-                "entity_role": "*",
-                "entity_parent": {
-                  "entity_type": "*",
-                  "entity_new value": "*",
-                  "entity_role": "Statement",
-                  "entity_parent": "null"
-                }
-              },
-              "concrete_change": {
-                "operator": "INS",
-                "src_type": "FieldRead",
-                "dst_type": "null",
-                "src": "java.lang.System.out",
-                "dst": "null",
-                "src_parent_type": "Invocation",
-                "dst_parent_type": "null",
-                "src_parent": "java.lang.System.out.println(z)",
-                "dst_parent": "null"
-              },
-              "line": 143,
-              "file": "D:\\Daneshgah\\phd-kth\\projects\\commit summarization\\template-based\\coming\\src\\Quaternion.java"
-            }
-          ]
-        },
-        {
-          "tool-name": "Arja",
-          "pattern-name": "Arja;any_statement_deep",
-          "Unified_Diff_of-files:": "Starts Below...",
-          "CHANGE_old:": "",
-          "CHANGE_new:": "    }",
-          "instance_detail": [
-            {
-              "pattern_action": "ANY",
-              "pattern_entity": {
-                "entity_type": "*",
-                "entity_new value": "*",
-                "entity_role": "*",
-                "entity_parent": {
-                  "entity_type": "*",
-                  "entity_new value": "*",
-                  "entity_role": "Statement",
-                  "entity_parent": "null"
-                }
-              },
-              "concrete_change": {
-                "operator": "INS",
-                "src_type": "VariableRead",
-                "dst_type": "null",
-                "src": "z",
-                "dst": "null",
-                "src_parent_type": "Invocation",
-                "dst_parent_type": "null",
-                "src_parent": "java.lang.System.out.println(z)",
-                "dst_parent": "null"
-              },
-              "line": 143,
-              "file": "D:\\Daneshgah\\phd-kth\\projects\\commit summarization\\template-based\\coming\\src\\Quaternion.java"
-            }
-          ]
-        },
-        {
-          "tool-name": "Arja",
-          "pattern-name": "Arja;any_statement_deep",
-          "Unified_Diff_of-files:": "Starts Below...",
-          "CHANGE_old:": "",
-          "CHANGE_new:": "    }",
-          "instance_detail": [
-            {
-              "pattern_action": "ANY",
-              "pattern_entity": {
-                "entity_type": "*",
-                "entity_new value": "*",
-                "entity_role": "*",
-                "entity_parent": {
-                  "entity_type": "*",
-                  "entity_new value": "*",
-                  "entity_role": "Statement",
-                  "entity_parent": "null"
-                }
-              },
-              "concrete_change": {
-                "operator": "INS",
-                "src_type": "Literal",
-                "dst_type": "null",
-                "src": "null",
-                "dst": "null",
-                "src_parent_type": "Return",
-                "dst_parent_type": "null",
-                "src_parent": "return null",
-                "dst_parent": "null"
-              },
-              "line": 144,
-              "file": "D:\\Daneshgah\\phd-kth\\projects\\commit summarization\\template-based\\coming\\src\\Quaternion.java"
-            }
-          ]
-        },
-        {
-          "tool-name": "Arja",
-          "pattern-name": "Arja;any_statement_deep",
-          "Unified_Diff_of-files:": "Starts Below...",
-          "CHANGE_old:": "",
-          "CHANGE_new:": "    }",
-          "instance_detail": [
-            {
-              "pattern_action": "ANY",
-              "pattern_entity": {
-                "entity_type": "*",
-                "entity_new value": "*",
-                "entity_role": "*",
-                "entity_parent": {
-                  "entity_type": "*",
-                  "entity_new value": "*",
-                  "entity_role": "Statement",
-                  "entity_parent": "null"
-                }
-              },
-              "concrete_change": {
-                "operator": "INS",
-                "src_type": "TypeAccess",
-                "dst_type": "null",
-                "src": "java.lang.System",
-                "dst": "null",
-                "src_parent_type": "FieldRead",
-                "dst_parent_type": "null",
-                "src_parent": "java.lang.System.out",
-                "dst_parent": "null"
-              },
-              "line": 143,
-              "file": "D:\\Daneshgah\\phd-kth\\projects\\commit summarization\\template-based\\coming\\src\\Quaternion.java"
-            }
-          ]
-        },
-        {
-          "tool-name": "Elixir",
-          "pattern-name": "Elixir;Insert_Invocation",
-          "Unified_Diff_of-files:": "Starts Below...",
-          "CHANGE_old:": "",
-          "CHANGE_new:": "    }",
-          "instance_detail": [
-            {
-              "pattern_action": "INS",
-              "pattern_entity": {
-                "entity_type": "Invocation",
-                "entity_new value": "*",
-                "entity_role": "*",
-                "entity_parent": "null"
-              },
-              "concrete_change": {
-                "operator": "INS",
-                "src_type": "Invocation",
-                "dst_type": "null",
-                "src": "java.lang.System.out.println(z)",
-                "dst": "null",
-                "src_parent_type": "Block",
-                "dst_parent_type": "null",
-                "src_parent": "{\r\n    java.lang.System.out.println(z);\r\n    return null;\r\n}",
-                "dst_parent": "null"
-              },
-              "line": 143,
-              "file": "D:\\Daneshgah\\phd-kth\\projects\\commit summarization\\template-based\\coming\\src\\Quaternion.java"
-            }
-          ]
-        },
-        {
-          "tool-name": "Elixir",
-          "pattern-name": "Elixir;check_length",
-          "Unified_Diff_of-files:": "Starts Below...",
-          "CHANGE_old:": "",
-          "CHANGE_new:": "    }",
-          "instance_detail": [
-            {
-              "pattern_action": "INS",
-              "pattern_entity": {
-                "entity_type": "If",
-                "entity_new value": "*",
-                "entity_role": "*",
-                "entity_parent": "null"
-              },
-              "concrete_change": {
-                "operator": "INS",
-                "src_type": "If",
-                "dst_type": "null",
-                "src": "if (z \u003e 0) {\r\n    java.lang.System.out.println(z);\r\n    return null;\r\n}",
-                "dst": "null",
-                "src_parent_type": "Block",
-                "dst_parent_type": "null",
-                "src_parent": "{\r\n    final double q1a \u003d q1.getQ0();\r\n    final double q1b \u003d q1.getQ1();\r\n    final double q1c \u003d q1.getQ2();\r\n    final double q1d \u003d q1.getQ3();\r\n    final double q2a \u003d q2.getQ0();\r\n    final double q2b \u003d q2.getQ1();\r\n    final double q2c \u003d q2.getQ2();\r\n    final double q2d \u003d q2.getQ3();\r\n    final double w \u003d (((q1a * q2a) - (q1b * q2b)) - (q1c * q2c)) - (q1d * q2d);\r\n    final double x \u003d (((q1a * q2b) + (q1b * q2a)) + (q1c * q2d)) - (q1d * q2c);\r\n    final double y \u003d (((q1a * q2c) - (q1b * q2d)) + (q1c * q2a)) + (q1d * q2b);\r\n    final double z \u003d (((q1a * q2d) + (q1b * q2c)) - (q1c * q2b)) + (q1d * q2a);\r\n    if (z \u003e 0) {\r\n        java.lang.System.out.println(z);\r\n        return null;\r\n    }\r\n    return new org.apache.commons.math3.complex.Quaternion(w, x, y, z);\r\n}",
-                "dst_parent": "null"
-              },
-              "line": 142,
-              "file": "D:\\Daneshgah\\phd-kth\\projects\\commit summarization\\template-based\\coming\\src\\Quaternion.java",
-              "stats": {
-                "number_of_src_entities": 30,
-                "number_of_dst_entities": -1,
-                "src_entity_types": "[int, java.lang.System, boolean, java.io.PrintStream, double, \u003cnulltype\u003e]",
-                "dst_entity_types": "[]"
->>>>>>> f93fbc77
               }
             }
           ]
@@ -4428,11 +44,6 @@
     }
   ],
   "analyzed_revisions": [
-    "FileDiff [diffFolder\u003dD:\\Daneshgah\\phd-kth\\projects\\commit summarization\\template-based\\coming\\target\\classes\\repairability_test_files\\NopolTest\\patch1-Closure-22-Nopol2017]",
-    "FileDiff [diffFolder\u003dD:\\Daneshgah\\phd-kth\\projects\\commit summarization\\template-based\\coming\\target\\classes\\repairability_test_files\\NopolTest\\patch1-Closure-28-Nopol2017]",
-    "FileDiff [diffFolder\u003dD:\\Daneshgah\\phd-kth\\projects\\commit summarization\\template-based\\coming\\target\\classes\\repairability_test_files\\NopolTest\\patch1-Closure-7-Nopol2017]",
-    "FileDiff [diffFolder\u003dD:\\Daneshgah\\phd-kth\\projects\\commit summarization\\template-based\\coming\\target\\classes\\repairability_test_files\\NopolTest\\patch1-Math-81-Nopol2017]",
-    "FileDiff [diffFolder\u003dD:\\Daneshgah\\phd-kth\\projects\\commit summarization\\template-based\\coming\\target\\classes\\repairability_test_files\\NopolTest\\patch1-Time-14-Nopol2017]",
-    "FileDiff [diffFolder\u003dD:\\Daneshgah\\phd-kth\\projects\\commit summarization\\template-based\\coming\\target\\classes\\repairability_test_files\\NopolTest\\patch1-Time-4-Nopol2017]"
+    "FileDiff [diffFolder\u003dD:\\Daneshgah\\phd-kth\\projects\\commit summarization\\template-based\\coming\\target\\classes\\repairability_test_files\\jMutRepairBinaryTypes\\dd\\deep_deep]"
   ]
 }